import java.nio.file.Files
<<<<<<< HEAD
import java.nio.file.StandardCopyOption
=======
import java.util.Properties
>>>>>>> e656cee4
import org.gradle.internal.deprecation.DeprecatableConfiguration
import org.jetbrains.kotlin.gradle.tasks.KotlinCompile

val jacksonVersion = "2.11.3"
val jooqVersion = "3.14.4"
val postgresJdbcVersion = "42.2.18"
val springDocVersion = "1.5.2"

plugins {
  val kotlinVersion = "1.4.255-SNAPSHOT"

  kotlin("jvm") version kotlinVersion
  kotlin("plugin.allopen") version kotlinVersion
  kotlin("plugin.spring") version kotlinVersion

  id("ch.ayedo.jooqmodelator") version "3.8.0"
  id("com.diffplug.spotless") version "5.8.2"
  id("org.springframework.boot") version "2.4.1"
  id("io.spring.dependency-management") version "1.0.10.RELEASE"

  // Add the build target to generate Swagger docs
  id("com.github.johnrengelman.processes") version "0.5.0"
  id("org.springdoc.openapi-gradle-plugin") version "1.3.0"
}

group = "com.terraformation"
version = "0.1-SNAPSHOT"
java.targetCompatibility = JavaVersion.VERSION_11

repositories {
  mavenCentral()
  maven {
    url = uri("https://oss.sonatype.org/content/repositories/snapshots/")
  }
}

dependencies {
  jooqModelatorRuntime("org.postgresql:postgresql:$postgresJdbcVersion")

  implementation("org.springframework.boot:spring-boot-starter-web")
  implementation("org.springframework.boot:spring-boot-starter-jooq")
  implementation("org.springframework.boot:spring-boot-starter-security")
  implementation("org.springframework.boot:spring-boot-starter-validation")

  implementation("com.fasterxml.jackson:jackson-bom:$jacksonVersion")
  implementation("com.fasterxml.jackson.module:jackson-module-kotlin:$jacksonVersion")
  implementation("com.nimbusds:nimbus-jose-jwt:9.4.1")
  implementation("io.swagger.core.v3:swagger-annotations:2.1.6")
  implementation("javax.inject:javax.inject:1")
  implementation("org.codehaus.janino:janino:3.1.2")
  implementation("org.flywaydb:flyway-core:7.5.0")
  implementation(kotlin("reflect"))
  implementation("org.jetbrains.kotlinx:kotlinx-coroutines-reactive:1.4.2")
  implementation("org.postgresql:postgresql:$postgresJdbcVersion")

  implementation("org.springdoc:springdoc-openapi-kotlin:$springDocVersion")
  implementation("org.springdoc:springdoc-openapi-security:$springDocVersion")
  implementation("org.springdoc:springdoc-openapi-ui:$springDocVersion")

  testImplementation("org.springframework.boot:spring-boot-starter-test")
  testImplementation("org.springframework.security:spring-security-test")
  testImplementation("io.mockk:mockk:1.10.3-jdk8")
  testImplementation("org.junit.jupiter:junit-jupiter-api")

  testRuntimeOnly("org.junit.jupiter:junit-jupiter-engine:5.7.0")
}

tasks.register("downloadDependencies") {
  fun ConfigurationContainer.resolveAll() = this
    .filter {
      it.isCanBeResolved &&
          (it !is DeprecatableConfiguration || it.resolutionAlternatives == null) &&
          !it.name.contains("Metadata")
    }
    .forEach { it.resolve() }

  doLast {
    configurations.resolveAll()
    buildscript.configurations.resolveAll()
  }
}

tasks.test {
  useJUnitPlatform()
}

val preprocessJooqConfig by tasks.registering {
  val generatedConfigPath = File("$projectDir/src/generated/jooq-config.xml").toPath()

  inputs.file("$projectDir/jooq-codegen.xml")
  outputs.file(generatedConfigPath)

  doLast {
    val xml = File("$projectDir/jooq-codegen.xml")
      .readText()
      .replace("\$projectDir", projectDir.absolutePath)
    Files.createDirectories(generatedConfigPath.parent)
    Files.writeString(generatedConfigPath, xml)
  }
}

tasks.withType<ch.ayedo.jooqmodelator.gradle.JooqModelatorTask> {
  dependsOn(preprocessJooqConfig)
}

jooqModelator {
  jooqVersion = "3.14.4"
  jooqEdition = "OSS"
  jooqConfigPath = preprocessJooqConfig.get().outputs.files.asPath
  jooqOutputPath = "$projectDir/src/generated/jooq"
  migrationEngine = "FLYWAY"
  migrationsPaths = listOf(
      "src/main/resources/db/migration/postgres",
      "src/main/resources/db/migration/common")
  dockerTag = "postgres:12"
  dockerEnv = listOf(
    "POSTGRES_DB=seedbank-build",
    "POSTGRES_USER=seedbank",
    "POSTGRES_PASSWORD=seedbank")
  dockerHostPort = 15432
  dockerContainerPort = 5432
}

sourceSets.main {
  java.srcDir("src/generated/jooq")
}

tasks.withType<KotlinCompile> {
  dependsOn(tasks.withType<ch.ayedo.jooqmodelator.gradle.JooqModelatorTask>())
  kotlinOptions.jvmTarget = java.targetCompatibility.majorVersion
}

spotless {
  kotlin {
    ktfmt("0.19")
    targetExclude("src/generated/**")
  }
}

<<<<<<< HEAD
allOpen {
  annotation("io.micronaut.http.annotation.Controller")
}

tasks.register("copySwagger") {
  dependsOn(tasks["kaptKotlin"])
  doLast {
    Files.copy(
        File("$buildDir/tmp/kapt3/classes/main/META-INF/swagger/terraware-seed-bank-0.1-SNAPSHOT.yml").toPath(),
        File("$projectDir/api-spec.yml").toPath(),
        StandardCopyOption.REPLACE_EXISTING)
  }
=======
openApi {
  val properties = Properties()

  // Run the server on a port that's unlikely to already be in use.
  val listenPort = 32109
  properties["server.port"] = "$listenPort"
  apiDocsUrl.set("http://localhost:$listenPort/v3/api-docs.yaml")

  // Use application-apidoc.yaml for application configuration.
  properties["spring.profiles.active"] = "apidoc"

  outputDir.set(projectDir)
  outputFileName.set("openapi.yaml")
  forkProperties.set(properties)
>>>>>>> e656cee4
}<|MERGE_RESOLUTION|>--- conflicted
+++ resolved
@@ -1,9 +1,5 @@
 import java.nio.file.Files
-<<<<<<< HEAD
-import java.nio.file.StandardCopyOption
-=======
 import java.util.Properties
->>>>>>> e656cee4
 import org.gradle.internal.deprecation.DeprecatableConfiguration
 import org.jetbrains.kotlin.gradle.tasks.KotlinCompile
 
@@ -143,20 +139,6 @@
   }
 }
 
-<<<<<<< HEAD
-allOpen {
-  annotation("io.micronaut.http.annotation.Controller")
-}
-
-tasks.register("copySwagger") {
-  dependsOn(tasks["kaptKotlin"])
-  doLast {
-    Files.copy(
-        File("$buildDir/tmp/kapt3/classes/main/META-INF/swagger/terraware-seed-bank-0.1-SNAPSHOT.yml").toPath(),
-        File("$projectDir/api-spec.yml").toPath(),
-        StandardCopyOption.REPLACE_EXISTING)
-  }
-=======
 openApi {
   val properties = Properties()
 
@@ -169,7 +151,6 @@
   properties["spring.profiles.active"] = "apidoc"
 
   outputDir.set(projectDir)
-  outputFileName.set("openapi.yaml")
+  outputFileName.set("api-spec.yml")
   forkProperties.set(properties)
->>>>>>> e656cee4
 }