package com.terraformation.backend.customer.api

import com.terraformation.backend.api.RequireExistingAdminRole
import com.terraformation.backend.auth.currentUser
import com.terraformation.backend.config.TerrawareServerConfig
import com.terraformation.backend.customer.db.FacilityStore
import com.terraformation.backend.customer.db.OrganizationStore
import com.terraformation.backend.customer.db.ProjectStore
import com.terraformation.backend.customer.db.SiteStore
import com.terraformation.backend.customer.db.UserStore
import com.terraformation.backend.customer.model.Role
import com.terraformation.backend.db.FacilityType
import com.terraformation.backend.db.LayerType
import com.terraformation.backend.db.OrganizationId
import com.terraformation.backend.db.OrganizationNotFoundException
import com.terraformation.backend.db.ProjectId
import com.terraformation.backend.db.ProjectNotFoundException
import com.terraformation.backend.db.SRID
import com.terraformation.backend.db.SiteId
import com.terraformation.backend.db.SiteNotFoundException
import com.terraformation.backend.db.UserId
import com.terraformation.backend.db.UserType
import com.terraformation.backend.gis.db.LayerStore
import com.terraformation.backend.gis.model.LayerModel
import com.terraformation.backend.log.perClassLogger
import java.math.BigDecimal
import java.net.URI
import java.time.ZoneOffset
import java.time.ZonedDateTime
import java.time.format.DateTimeFormatter
import javax.servlet.http.HttpServletRequest
import javax.validation.constraints.Max
import javax.validation.constraints.Min
import javax.validation.constraints.NotBlank
import net.postgis.jdbc.geometry.Point
import org.jooq.DSLContext
import org.springframework.dao.DuplicateKeyException
import org.springframework.security.access.AccessDeniedException
import org.springframework.stereotype.Controller
import org.springframework.ui.Model
import org.springframework.validation.annotation.Validated
import org.springframework.web.bind.annotation.GetMapping
import org.springframework.web.bind.annotation.PathVariable
import org.springframework.web.bind.annotation.PostMapping
import org.springframework.web.bind.annotation.RequestMapping
import org.springframework.web.bind.annotation.RequestParam
import org.springframework.web.servlet.mvc.support.RedirectAttributes

@Controller
@RequestMapping("/admin")
@RequireExistingAdminRole
@Validated
class AdminController(
    private val config: TerrawareServerConfig,
    private val dslContext: DSLContext,
    private val facilityStore: FacilityStore,
    private val layerStore: LayerStore,
    private val organizationStore: OrganizationStore,
    private val projectStore: ProjectStore,
    private val siteStore: SiteStore,
    private val userStore: UserStore,
) {
  private val log = perClassLogger()
  private val prefix = "/admin"

  /** Redirects /admin to /admin/ so relative URLs in the UI will work. */
  @GetMapping
  fun redirectToTrailingSlash(): String {
    return "redirect:/admin/"
  }

  @GetMapping("/")
  fun getIndex(model: Model): String {
    val organizations = organizationStore.fetchAll().sortedBy { it.id.value }

    model.addAttribute("organizations", organizations)
    model.addAttribute("prefix", prefix)

    return "/admin/index"
  }

  @GetMapping("/organization/{organizationId}")
  fun getOrganization(@PathVariable organizationId: OrganizationId, model: Model): String {
    val organization =
        organizationStore.fetchById(organizationId)
            ?: throw OrganizationNotFoundException(organizationId)
    val projects = projectStore.fetchByOrganization(organizationId).sortedBy { it.name }
    val users = organizationStore.fetchUsers(listOf(organizationId)).sortedBy { it.email }

    if (currentUser().canListApiKeys(organizationId)) {
      val apiClients =
          users.filter { it.userType == UserType.APIClient }.map {
            it.copy(email = it.email.substringAfter(config.keycloak.apiClientUsernamePrefix))
          }

      // Thymeleaf templates only know how to render Instant in the server's time zone, so we
      // need to format the timestamps here. In a real admin UI we'd let the client render these
      // in the browser's time zone.
      val formatter = DateTimeFormatter.ofPattern("yyyy-MM-dd hh:mm 'UTC'")
      val createdTimes =
          apiClients.associate {
            it.email to ZonedDateTime.ofInstant(it.createdTime, ZoneOffset.UTC).format(formatter)
          }

      model.addAttribute("apiClients", apiClients)
      model.addAttribute("apiClientCreatedTimes", createdTimes)
    }

    model.addAttribute("canAddUser", currentUser().canAddOrganizationUser(organizationId))
    model.addAttribute("canCreateApiKey", currentUser().canCreateApiKey(organizationId))
    model.addAttribute("canCreateProject", currentUser().canCreateProject(organizationId))
    model.addAttribute("canDeleteApiKey", currentUser().canDeleteApiKey(organizationId))
    model.addAttribute("canListApiKeys", currentUser().canListApiKeys(organizationId))
    model.addAttribute("organization", organization)
    model.addAttribute("prefix", prefix)
    model.addAttribute("projects", projects)
    model.addAttribute("roles", Role.values())
    model.addAttribute("users", users.filter { it.userType != UserType.APIClient })

    return "/admin/organization"
  }

  @GetMapping("/project/{projectId}")
  fun getProject(@PathVariable projectId: ProjectId, model: Model): String {
    val project = projectStore.fetchById(projectId) ?: throw ProjectNotFoundException(projectId)
    val organization = organizationStore.fetchById(project.organizationId)
    val orgUsers =
        organizationStore.fetchUsers(listOf(project.organizationId)).sortedBy { it.email }
    val projectUsers = orgUsers.filter { projectId in it.projectIds }
    val availableUsers = orgUsers.filter { projectId !in it.projectIds }
    val sites = siteStore.fetchByProjectId(projectId).sortedBy { it.name }

    val defaultLayerTypes = listOf(LayerType.PlantsPlanted)
    val otherLayerTypes =
        LayerType.values().filter { it !in defaultLayerTypes }.sortedBy { it.displayName }

    model.addAttribute("availableUsers", availableUsers)
    model.addAttribute("canCreateSite", currentUser().canCreateSite(projectId))
    model.addAttribute("defaultLayerTypes", defaultLayerTypes)
    model.addAttribute("otherLayerTypes", otherLayerTypes)
    model.addAttribute("organization", organization)
    model.addAttribute("prefix", prefix)
    model.addAttribute("project", project)
    model.addAttribute("sites", sites)
    model.addAttribute("users", projectUsers)

    return "/admin/project"
  }

  @GetMapping("/site/{siteId}")
  fun getSite(@PathVariable siteId: SiteId, model: Model): String {
    val site = siteStore.fetchById(siteId) ?: throw SiteNotFoundException(siteId)
    val projectId = site.projectId
    val project = projectStore.fetchById(projectId) ?: throw ProjectNotFoundException(projectId)
    val organization = organizationStore.fetchById(project.organizationId)
    val facilities = facilityStore.fetchBySiteId(siteId).sortedBy { it.name }
    val layers = layerStore.listLayers(siteId).sortedBy { it.layerType.displayName }

    model.addAttribute("canCreateFacility", currentUser().canCreateFacility(siteId))
    model.addAttribute("canCreateLayer", currentUser().canCreateLayer(siteId))
    model.addAttribute("facilities", facilities)
    model.addAttribute("facilityTypes", FacilityType.values())
    model.addAttribute("layers", layers)
    model.addAttribute("layerTypes", LayerType.values().sortedBy { it.displayName })
    model.addAttribute("organization", organization)
    model.addAttribute("prefix", prefix)
    model.addAttribute("project", project)
    model.addAttribute("site", site)

    return "/admin/site"
  }

  @GetMapping("/user/{userId}")
  fun getUser(@PathVariable userId: UserId, model: Model): String {
    val user = userStore.fetchById(userId)
    val organizations = organizationStore.fetchAll() // TODO: Only ones where currentUser is admin?
    val projects = projectStore.fetchAll().groupBy { it.organizationId }

    model.addAttribute("organizations", organizations)
    model.addAttribute("prefix", prefix)
    model.addAttribute("projects", projects)
    model.addAttribute("roles", Role.values())
    model.addAttribute("user", user)

    return "/admin/user"
  }

  @PostMapping("/setUserMemberships")
  fun setUserMemberships(
      @RequestParam("userId") userId: UserId,
      @RequestParam("organizationId", required = false) organizationIdList: List<OrganizationId>?,
      @RequestParam("role", required = false) roleValues: List<String>?,
      @RequestParam("projectId", required = false) projectIdList: List<ProjectId>?,
      redirectAttributes: RedirectAttributes,
  ): String {
    val organizationIds = organizationIdList?.toSet() ?: emptySet()
    val projectIds = projectIdList?.toSet() ?: emptySet()

    // Roles are of the form orgId:roleId
    val roles =
        roleValues?.map { it.split(':') }?.associate {
          OrganizationId(it[0].toLong()) to Role.of(it[1].toInt())
        }
            ?: emptyMap()

    val user = userStore.fetchById(userId)
    if (user == null) {
      redirectAttributes.addFlashAttribute("failureMessage", "User not found.")
      return adminHome()
    }

    // We need to know which boxes were unchecked; the UI would have shown all the orgs and projects
    // the current user can administer.
    val adminOrganizationIds =
        organizationStore
            .fetchAll()
            .map { it.id }
            .filter {
              currentUser().canRemoveOrganizationUser(it) ||
                  currentUser().canAddOrganizationUser(it)
            }
            .toSet()
    val adminProjectIds =
        projectStore
            .fetchAll()
            .map { it.id }
            .filter {
              currentUser().canRemoveProjectUser(it) || currentUser().canAddProjectUser(it)
            }
            .toSet()

    val organizationsToAdd = organizationIds - user.organizationRoles.keys
    val organizationsToRemove = adminOrganizationIds - organizationIds
    val organizationsToUpdate = organizationIds.filter { user.organizationRoles[it] != roles[it] }
    val projectsToAdd = projectIds - user.projectRoles.keys
    val projectsToRemove = adminProjectIds - projectIds

    dslContext.transaction { _ ->
      organizationsToAdd.forEach { organizationId ->
        organizationStore.addUser(organizationId, userId, roles[organizationId] ?: Role.CONTRIBUTOR)
      }
      organizationsToRemove.forEach { organizationId ->
        organizationStore.removeUser(organizationId, userId)
      }
      organizationsToUpdate.forEach { organizationId ->
        roles[organizationId]?.let { newRole ->
          organizationStore.setUserRole(organizationId, userId, newRole)
        }
      }

      projectsToAdd.forEach { projectId -> projectStore.addUser(projectId, userId) }
      projectsToRemove.forEach { projectId -> projectStore.removeUser(projectId, userId) }
    }

    redirectAttributes.addFlashAttribute("successMessage", "User memberships updated.")

    return user(userId)
  }

  @PostMapping("/createOrganization")
  fun createOrganization(
      @NotBlank @RequestParam("name") name: String,
      redirectAttributes: RedirectAttributes,
  ): String {
    try {
      val org = organizationStore.createWithAdmin(name)
      redirectAttributes.addFlashAttribute("successMessage", "Created organization ${org.id}")
    } catch (e: Exception) {
      log.error("Failed to create organization $name", e)
      redirectAttributes.addFlashAttribute("failureMessage", "Failed to create organization")
    }

    return adminHome()
  }

  @PostMapping("/createUser")
  fun createUser(
      @RequestParam("organizationId") organizationId: OrganizationId,
      @NotBlank @RequestParam("email") email: String,
      @RequestParam("firstName") firstName: String?,
      @RequestParam("lastName") lastName: String?,
      @RequestParam("role") roleId: Int,
      request: HttpServletRequest,
      redirectAttributes: RedirectAttributes,
  ): String {
    val role = Role.of(roleId)
    if (role == null) {
      redirectAttributes.addFlashAttribute("failureMessage", "Invalid role selected.")
      return organization(organizationId)
    }

    try {
      val redirectUrl =
          config.keycloak.postCreateRedirectUrl ?: URI(request.requestURL.toString()).resolve("/")
      val user =
          userStore.createUser(
              organizationId, role, email, firstName, lastName, redirectUrl = redirectUrl)

      redirectAttributes.addFlashAttribute("successMessage", "User added to organization.")

      return user(user.userId)
    } catch (e: DuplicateKeyException) {
      redirectAttributes.addFlashAttribute("failureMessage", "User is already in the organization.")
    } catch (e: AccessDeniedException) {
      redirectAttributes.addFlashAttribute(
          "failureMessage", "No permission to create users in this organization.")
    } catch (e: Exception) {
      log.error("User creation failed", e)
      redirectAttributes.addFlashAttribute(
          "failureMessage", "Unexpected failure while creating user.")
    }

    return organization(organizationId)
  }

  @PostMapping("/removeOrganizationUser")
  fun removeOrganizationUser(
      @RequestParam("organizationId") organizationId: OrganizationId,
      @RequestParam("userId") userId: UserId,
      redirectAttributes: RedirectAttributes,
  ): String {
    try {
      if (organizationStore.removeUser(organizationId, userId)) {
        redirectAttributes.addFlashAttribute("successMessage", "User removed from organization.")
      } else {
        redirectAttributes.addFlashAttribute(
            "failureMessage", "User was not a member of the organization.")
      }
    } catch (e: AccessDeniedException) {
      redirectAttributes.addFlashAttribute(
          "failureMessage", "No permission to remove users from this organization.")
    }

    return organization(organizationId)
  }

  @PostMapping("/setOrganizationUserRole")
  fun setOrganizationUserRole(
      @RequestParam("organizationId") organizationId: OrganizationId,
      @RequestParam("userId") userId: UserId,
      @RequestParam("role") roleId: Int,
      redirectAttributes: RedirectAttributes,
  ): String {
    val role = Role.of(roleId)

    if (role == null) {
      redirectAttributes.addFlashAttribute("failureMessage", "Invalid role selected.")
      return organization(organizationId)
    }

    try {
      if (organizationStore.setUserRole(organizationId, userId, role)) {
        redirectAttributes.addFlashAttribute("successMessage", "User role updated.")
      } else {
        redirectAttributes.addFlashAttribute(
            "failureMessage", "User was not a member of the organization.")
      }
    } catch (e: AccessDeniedException) {
      redirectAttributes.addFlashAttribute(
          "failureMessage", "No permission to set user roles for this organization.")
    }

    return organization(organizationId)
  }

  @PostMapping("/createProject")
  fun createProject(
      @RequestParam("organizationId") organizationId: OrganizationId,
      @NotBlank @RequestParam("name") name: String,
      redirectAttributes: RedirectAttributes,
  ): String {
    try {
      projectStore.create(organizationId, name)
      redirectAttributes.addFlashAttribute("successMessage", "Project created.")
    } catch (e: AccessDeniedException) {
      redirectAttributes.addFlashAttribute(
          "failureMessage", "No permission to create projects in this organization.")
    }

    return organization(organizationId)
  }

  @PostMapping("/removeProjectUser")
  fun removeProjectUser(
      @RequestParam("projectId") projectId: ProjectId,
      @RequestParam("userId") userId: UserId,
      redirectAttributes: RedirectAttributes,
  ): String {
    try {
      if (projectStore.removeUser(projectId, userId)) {
        redirectAttributes.addFlashAttribute("successMessage", "User removed from project.")
      } else {
        redirectAttributes.addFlashAttribute(
            "failureMessage", "User was not a member of the project.")
      }
    } catch (e: AccessDeniedException) {
      redirectAttributes.addFlashAttribute(
          "failureMessage", "No permission to remove users from this project.")
    }

    return project(projectId)
  }

  @PostMapping("/addProjectUser")
  fun addProjectUser(
      @RequestParam("projectId") projectId: ProjectId,
      @RequestParam("userId") userId: UserId,
      redirectAttributes: RedirectAttributes,
  ): String {
    try {
      projectStore.addUser(projectId, userId)
      redirectAttributes.addFlashAttribute("successMessage", "User added to project.")
    } catch (e: AccessDeniedException) {
      redirectAttributes.addFlashAttribute(
          "failureMessage", "No permission to add users to this project.")
    } catch (e: DuplicateKeyException) {
      redirectAttributes.addFlashAttribute("failureMessage", "User is already in this project.")
    }

    return project(projectId)
  }

  @PostMapping("/createSite")
  fun createSite(
      @RequestParam("projectId") projectId: ProjectId,
      @NotBlank @RequestParam("name") name: String,
      @Min(-180L) @Max(180L) @RequestParam("latitude") latitude: BigDecimal,
      @Min(-180L) @Max(180L) @RequestParam("longitude") longitude: BigDecimal,
      @RequestParam("layerTypes", required = false) layerTypes: List<LayerType>?,
<<<<<<< HEAD
      redirectAttributes: RedirectAttributes,
=======
      model: Model
>>>>>>> 2e187765
  ): String {
    val location =
        Point(longitude.toDouble(), latitude.toDouble(), 0.0).apply { srid = SRID.LONG_LAT }
    val site = siteStore.create(projectId, name, location)

    layerTypes?.forEach { layerType ->
      layerStore.createLayer(
          LayerModel(
              hidden = false,
              layerType = layerType,
              proposed = false,
              siteId = site.id,
              tileSetName = null,
          ))
    }

    redirectAttributes.addFlashAttribute("successMessage", "Site created.")
    return project(projectId)
  }

  @PostMapping("/createLayer")
  fun createLayer(
      @RequestParam("siteId") siteId: SiteId,
      @RequestParam("layerType") layerType: LayerType,
      redirectAttributes: RedirectAttributes,
  ): String {
    val layer =
        layerStore.createLayer(
            LayerModel(
                hidden = false,
                layerType = layerType,
                proposed = false,
                siteId = siteId,
                tileSetName = null,
            ))

    redirectAttributes.addFlashAttribute("successMessage", "Layer ${layer.id} created.")

    return site(siteId)
  }

  @PostMapping("/createLayer")
  fun createLayer(
      @RequestParam("siteId") siteId: SiteId,
      @RequestParam("layerType") layerType: LayerType,
      model: Model
  ): String {
    val layer =
        layerStore.createLayer(
            LayerModel(
                hidden = false,
                layerType = layerType,
                proposed = false,
                siteId = siteId,
                tileSetName = null,
            ))

    model.addAttribute("successMessage", "Layer ${layer.id} created.")

    return site(siteId, model)
  }

  @PostMapping("/createFacility")
  fun createFacility(
      @RequestParam("siteId") siteId: SiteId,
      @NotBlank @RequestParam("name") name: String,
      @RequestParam("type") typeId: Int,
      redirectAttributes: RedirectAttributes,
  ): String {
    val type = FacilityType.forId(typeId)

    if (type == null) {
      redirectAttributes.addFlashAttribute("failureMessage", "Unknown facility type.")
      return site(siteId)
    }

    facilityStore.create(siteId, name, type)

    redirectAttributes.addFlashAttribute("successMessage", "Facility created.")

    return site(siteId)
  }

  @PostMapping("/createApiKey")
  fun createApiKey(
      @RequestParam("organizationId") organizationId: OrganizationId,
      @RequestParam("description") description: String?,
      redirectAttributes: RedirectAttributes,
  ): String {
    val newUser = userStore.createApiClient(organizationId, description)

    val token = userStore.generateOfflineToken(newUser.userId)

    redirectAttributes.addFlashAttribute("authId", newUser.authId)
    redirectAttributes.addFlashAttribute(
        "keyId", newUser.email.substringAfter(config.keycloak.apiClientUsernamePrefix))
    redirectAttributes.addFlashAttribute("prefix", prefix)
    redirectAttributes.addFlashAttribute("token", token)

    return apiKeyAdded(organizationId)
  }

  @GetMapping("/apiKeyAdded/{organizationId}")
  fun getApiKeyAdded(
      @PathVariable("organizationId") organizationId: OrganizationId,
      model: Model,
      redirectAttributes: RedirectAttributes
  ): String {
    if (!model.containsAttribute("token")) {
      redirectAttributes.addFlashAttribute(
          "failureMessage", "You may not view an API key after it has been created.")
      return organization(organizationId)
    }

    val organization = organizationStore.fetchById(organizationId)

    model.addAttribute("organization", organization)

    return "/admin/apiKeyAdded"
  }

  @PostMapping("/deleteApiKey")
  fun deleteApiKey(
      @RequestParam("organizationId") organizationId: OrganizationId,
      @RequestParam("userId") userId: UserId,
      redirectAttributes: RedirectAttributes,
  ): String {
    if (userStore.deleteApiClient(userId)) {
      redirectAttributes.addFlashAttribute("successMessage", "API key deleted.")
    } else {
      redirectAttributes.addFlashAttribute("failureMessage", "Unable to delete API key.")
    }

    return organization(organizationId)
  }

  /** Returns a redirect view name for an admin endpoint. */
  private fun redirect(endpoint: String) = "redirect:${prefix}$endpoint"

  // Convenience methods to redirect to the GET endpoint for each kind of thing.

  private fun adminHome() = redirect("/")
  private fun apiKeyAdded(organizationId: OrganizationId) = redirect("/apiKeyAdded/$organizationId")
  private fun organization(organizationId: OrganizationId) =
      redirect("/organization/$organizationId")
  private fun project(projectId: ProjectId) = redirect("/project/$projectId")
  private fun site(siteId: SiteId) = redirect("/site/$siteId")
  private fun user(userId: UserId) = redirect("/user/$userId")
}<|MERGE_RESOLUTION|>--- conflicted
+++ resolved
@@ -427,11 +427,7 @@
       @Min(-180L) @Max(180L) @RequestParam("latitude") latitude: BigDecimal,
       @Min(-180L) @Max(180L) @RequestParam("longitude") longitude: BigDecimal,
       @RequestParam("layerTypes", required = false) layerTypes: List<LayerType>?,
-<<<<<<< HEAD
-      redirectAttributes: RedirectAttributes,
-=======
-      model: Model
->>>>>>> 2e187765
+      redirectAttributes: RedirectAttributes,
   ): String {
     val location =
         Point(longitude.toDouble(), latitude.toDouble(), 0.0).apply { srid = SRID.LONG_LAT }
