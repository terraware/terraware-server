--- conflicted
+++ resolved
@@ -17,14 +17,6 @@
 import com.terraformation.backend.db.SpeciesId
 import com.terraformation.backend.db.UserId
 import com.terraformation.backend.db.UserType
-<<<<<<< HEAD
-import com.terraformation.backend.db.tables.daos.AccessionsDao
-import com.terraformation.backend.db.tables.daos.DevicesDao
-import com.terraformation.backend.db.tables.daos.FeaturePhotosDao
-import com.terraformation.backend.db.tables.daos.FeaturesDao
-import com.terraformation.backend.db.tables.daos.LayersDao
-=======
->>>>>>> 2abd260f
 import com.terraformation.backend.log.perClassLogger
 import java.security.Principal
 import org.springframework.security.core.GrantedAuthority
@@ -68,15 +60,7 @@
     val firstName: String?,
     val lastName: String?,
     val userType: UserType,
-<<<<<<< HEAD
-    private val accessionsDao: AccessionsDao,
-    private val devicesDao: DevicesDao,
-    private val featurePhotosDao: FeaturePhotosDao,
-    private val featuresDao: FeaturesDao,
-    private val layersDao: LayersDao,
-=======
     private val parentStore: ParentStore,
->>>>>>> 2abd260f
     private val permissionStore: PermissionStore,
 ) : UserDetails, Principal {
   /** The user's role in each organization they belong to. */
@@ -139,11 +123,7 @@
   }
 
   fun canReadAccession(accessionId: AccessionId): Boolean {
-<<<<<<< HEAD
-    val facilityId = accessionsDao.fetchOneById(accessionId)?.facilityId ?: return false
-=======
     val facilityId = parentStore.getFacilityId(accessionId) ?: return false
->>>>>>> 2abd260f
 
     // All users in a project can read all accessions in the project's facilities.
     return facilityId in facilityRoles
@@ -190,17 +170,12 @@
 
   private fun canAccessLayer(layerId: LayerId): Boolean {
     // Any user who has access to a site can access all its layers
-<<<<<<< HEAD
-    val siteId = layersDao.fetchOneById(layerId)?.siteId ?: return false
-=======
     val siteId = parentStore.getSiteId(layerId) ?: return false
->>>>>>> 2abd260f
     return siteId in siteRoles
   }
 
   fun canCreateLayer(siteId: SiteId): Boolean {
     return siteId in siteRoles
-<<<<<<< HEAD
   }
 
   fun canReadLayer(layerId: LayerId): Boolean {
@@ -215,58 +190,6 @@
     return canAccessLayer(layerId)
   }
 
-  // "Layer data" refers to all tables that directly or indirectly references layers.
-  // You can also think of it as all data that belongs "inside" a layer.
-  private fun canAccessLayerData(layerId: LayerId): Boolean {
-    // Currently, all gis data is lumped into one permission. In the future, permission
-    // to create/update layers may be separated from general access to layer data.
-=======
-  }
-
-  fun canReadLayer(layerId: LayerId): Boolean {
-    return canAccessLayer(layerId)
-  }
-
-  fun canUpdateLayer(layerId: LayerId): Boolean {
->>>>>>> 2abd260f
-    return canAccessLayer(layerId)
-  }
-
-  fun canDeleteLayer(layerId: LayerId): Boolean {
-    return canAccessLayer(layerId)
-  }
-
-<<<<<<< HEAD
-  fun canReadLayerData(layerId: LayerId): Boolean {
-    return canAccessLayerData(layerId)
-  }
-
-  fun canUpdateLayerData(layerId: LayerId): Boolean {
-    return canAccessLayerData(layerId)
-  }
-
-  fun canReadFeature(featureId: FeatureId): Boolean {
-    val layerId = featuresDao.fetchOneById(featureId)?.layerId ?: return false
-    return canReadLayerData(layerId)
-  }
-
-  fun canUpdateFeature(featureId: FeatureId): Boolean {
-    val layerId = featuresDao.fetchOneById(featureId)?.layerId ?: return false
-    return canUpdateLayerData(layerId)
-  }
-
-  fun canDeleteFeature(featureId: FeatureId): Boolean {
-    return canUpdateFeature(featureId)
-  }
-
-  fun canReadFeaturePhoto(photoId: PhotoId): Boolean {
-    val featureId = featurePhotosDao.fetchOneByPhotoId(photoId)?.featureId ?: return false
-    return canReadFeature(featureId)
-  }
-
-  fun canDeleteFeaturePhoto(photoId: PhotoId): Boolean {
-    val featureId = featurePhotosDao.fetchOneByPhotoId(photoId)?.featureId ?: return false
-=======
   fun canCreateFeature(layerId: LayerId): Boolean {
     return canUpdateLayer(layerId)
   }
@@ -292,7 +215,6 @@
 
   fun canDeleteFeaturePhoto(photoId: PhotoId): Boolean {
     val featureId = parentStore.getFeatureId(photoId) ?: return false
->>>>>>> 2abd260f
     return canUpdateFeature(featureId)
   }
 
