package com.terraformation.backend.customer.db

import com.fasterxml.jackson.annotation.JsonIgnoreProperties
import com.fasterxml.jackson.core.JsonProcessingException
import com.fasterxml.jackson.databind.ObjectMapper
import com.fasterxml.jackson.module.kotlin.readValue
import com.terraformation.backend.auth.KeycloakRequiredActions
import com.terraformation.backend.auth.currentUser
import com.terraformation.backend.config.TerrawareServerConfig
import com.terraformation.backend.customer.model.Role
import com.terraformation.backend.customer.model.UserModel
import com.terraformation.backend.customer.model.requirePermissions
import com.terraformation.backend.db.KeycloakRequestFailedException
import com.terraformation.backend.db.KeycloakUserNotFoundException
import com.terraformation.backend.db.OrganizationId
import com.terraformation.backend.db.UserId
import com.terraformation.backend.db.UserType
<<<<<<< HEAD
import com.terraformation.backend.db.tables.daos.AccessionsDao
import com.terraformation.backend.db.tables.daos.DevicesDao
import com.terraformation.backend.db.tables.daos.FeaturePhotosDao
import com.terraformation.backend.db.tables.daos.FeaturesDao
import com.terraformation.backend.db.tables.daos.LayersDao
=======
>>>>>>> 2abd260f
import com.terraformation.backend.db.tables.daos.UsersDao
import com.terraformation.backend.db.tables.pojos.UsersRow
import com.terraformation.backend.log.perClassLogger
import java.net.URI
import java.net.URLEncoder
import java.net.http.HttpClient
import java.net.http.HttpRequest
import java.net.http.HttpResponse
import java.nio.charset.StandardCharsets
import java.time.Clock
import java.time.Duration
import java.util.Base64
import javax.annotation.ManagedBean
import javax.ws.rs.core.MediaType
import javax.ws.rs.core.Response
import kotlin.random.Random
import org.apache.commons.codec.binary.Base32
import org.keycloak.adapters.springboot.KeycloakSpringBootProperties
import org.keycloak.admin.client.resource.RealmResource
import org.keycloak.representations.idm.CredentialRepresentation
import org.keycloak.representations.idm.UserRepresentation
import org.springframework.dao.DuplicateKeyException
import org.springframework.http.HttpStatus

/**
 * Data accessor for user information.
 *
 * If you just want to get the details for the currently logged-in user, call [currentUser]; you
 * don't need this class for that. Use this class if you want to access information about other
 * users.
 *
 * This class is a little different from some of the other Store classes because of the interaction
 * between terraware-server and Keycloak. When a new user registers with Keycloak and accesses
 * terraware-server for the first time, we automatically insert a row into the users table for them,
 * and pre-populate it with the profile information they gave to Keycloak when they signed up.
 * Fetching a user's details can thus result in an API call to the Keycloak server.
 *
 * Spring Security calls this class to look up users when it is authenticating requests.
 */
@ManagedBean
class UserStore(
    private val clock: Clock,
    private val config: TerrawareServerConfig,
<<<<<<< HEAD
    private val devicesDao: DevicesDao,
    private val featurePhotosDao: FeaturePhotosDao,
    private val featuresDao: FeaturesDao,
=======
>>>>>>> 2abd260f
    private val httpClient: HttpClient,
    private val keycloakProperties: KeycloakSpringBootProperties,
    private val objectMapper: ObjectMapper,
    private val organizationStore: OrganizationStore,
    private val parentStore: ParentStore,
    private val permissionStore: PermissionStore,
    realmResource: RealmResource,
    private val usersDao: UsersDao,
) {
  private val log = perClassLogger()
  private val usersResource = realmResource.users()

  /**
   * Default Keycloak groups for each user type. Currently, we only auto-assign API client users to
   * a Keycloak group.
   */
  private val defaultKeycloakGroups =
      mapOf(UserType.APIClient to listOf(config.keycloak.apiClientGroupName))

  /**
   * Returns the details for the user with a given Keycloak user ID. Pulls the user's information
   * from Keycloak if they don't exist in our users table yet.
   *
   * @throws KeycloakRequestFailedException Could not request user information from Keycloak. This
   * implies that the user didn't exist in the users table.
   * @throws KeycloakUserNotFoundException There is no user with that ID in the Keycloak database.
   */
  fun fetchByAuthId(authId: String): UserModel {
    val existingUser = usersDao.fetchByAuthId(authId).firstOrNull()
    val user =
        if (existingUser != null) {
          existingUser
        } else {
          val keycloakUser =
              try {
                usersResource.get(authId)?.toRepresentation()
              } catch (e: Exception) {
                throw KeycloakRequestFailedException("Failed to request user data from Keycloak", e)
              }

          if (keycloakUser != null) {
            insertKeycloakUser(keycloakUser)
          } else {
            throw KeycloakUserNotFoundException("User ID does not exist")
          }
        }

    return rowToDetails(user)
  }

  /**
   * Returns the details for the user with a given email address. Pulls the user's information frmo
   * Keycloak if they don't exist in our users table yet.
   *
   * @return null if no Keycloak user has the requested email address.
   * @throws KeycloakRequestFailedException Could not request user information from Keycloak.
   */
  fun fetchByEmail(email: String): UserModel? {
    val existingUser = usersDao.fetchByEmail(email).firstOrNull()
    val user =
        if (existingUser != null) {
          existingUser
        } else {
          val keycloakUsers =
              try {
                usersResource.search(email, true)
              } catch (e: Exception) {
                throw KeycloakRequestFailedException(
                    "Failed to search for user data in Keycloak", e)
              }
          if (keycloakUsers.isNotEmpty()) {
            insertKeycloakUser(keycloakUsers.first())
          } else {
            null
          }
        }

    return user?.let { rowToDetails(it) }
  }

  /**
   * Returns the details for the user with a given user ID. This does not pull information from
   * Keycloak; it only works for users whose data was previously inserted into our users table.
   *
   * @return null if the user doesn't exist.
   */
  fun fetchById(userId: UserId): UserModel? {
    return usersDao.fetchOneById(userId)?.let { rowToDetails(it) }
  }

  /**
   * Creates a new user as a member of an organization. This registers them in Keycloak and also
   * adds them to the `users` table.
   *
   * @param sendPasswordEmail If true, send an email notification to the user with a link to set
   * their password.
   * @param linkLifetime How long the link in the password change email will remain valid. Only
   * relevant if [sendPasswordEmail] is true.
   * @param redirectUrl Where to redirect the user after they have changed their password using the
   * link in the generated email. Only relevant if [sendPasswordEmail] is true. If this is null,
   * Keycloak will display a page with a success message after the user sets their password.
   */
  fun createUser(
      organizationId: OrganizationId,
      role: Role,
      email: String,
      firstName: String? = null,
      lastName: String? = null,
      sendPasswordEmail: Boolean = true,
      redirectUrl: URI? = null,
      linkLifetime: Duration = Duration.ofDays(3),
  ): UserModel {
    requirePermissions { addOrganizationUser(organizationId) }

    val existingUser = fetchByEmail(email)
    if (existingUser != null) {
      if (organizationId in existingUser.organizationRoles) {
        throw DuplicateKeyException("User is already in the organization")
      }

      log.info("User $email already exists; adding to organization $organizationId")
      organizationStore.addUser(organizationId, existingUser.userId, role)
      return existingUser
    }

    log.info("Creating new user $email")

    val keycloakUser =
        registerKeycloakUser(
            email,
            firstName,
            lastName,
            requiredActions = setOf(KeycloakRequiredActions.UpdatePassword))
    val usersRow = insertKeycloakUser(keycloakUser)
    val user = rowToDetails(usersRow)

    organizationStore.addUser(organizationId, user.userId, role)

    if (sendPasswordEmail) {
      val linkLifetimeSecs = linkLifetime.seconds.toInt()
      val userResource = usersResource.get(user.authId)

      if (redirectUrl != null) {
        // Client ID is required when specifying a redirect URL.
        val keycloakClientId = keycloakProperties.resource
        userResource.executeActionsEmail(
            keycloakClientId, "$redirectUrl", linkLifetimeSecs, keycloakUser.requiredActions)
      } else {
        userResource.executeActionsEmail(keycloakUser.requiredActions, linkLifetimeSecs)
      }
    }

    return user
  }

  /**
   * Creates a new API client user and registers it with Keycloak.
   *
   * We do a few things to make API client users easier to deal with in the Keycloak admin console.
   *
   * - The username has a prefix of `api-`
   * - The last name includes the organization ID
   * - The first name is the admin-supplied description
   */
  fun createApiClient(organizationId: OrganizationId, description: String?): UserModel {
    requirePermissions { createApiKey(organizationId) }

    // Use base32 instead of base64 so the username doesn't include "/" and "+".
    val randomString = Base32().encodeToString(Random.nextBytes(15)).lowercase()
    val username = "${config.keycloak.apiClientUsernamePrefix}$randomString"
    val lastName = "Organization $organizationId"

    val keycloakUser = registerKeycloakUser(username, description, lastName, UserType.APIClient)
    val usersRow = insertKeycloakUser(keycloakUser, UserType.APIClient)
    val user = rowToDetails(usersRow)

    organizationStore.addUser(organizationId, user.userId, Role.CONTRIBUTOR)

    return user
  }

  /** Deletes an API client user including its Keycloak registration. */
  fun deleteApiClient(userId: UserId): Boolean {
    val user = fetchById(userId) ?: return false

    if (user.userType != UserType.APIClient) {
      throw IllegalArgumentException("User is not an API client")
    }

    user.organizationRoles.keys.forEach { organizationId ->
      requirePermissions { deleteApiKey(organizationId) }
    }

    log.debug("Removing API client user $userId (${user.authId}) from Keycloak")

    val response = usersResource.delete(user.authId)

    if (response.statusInfo.family == Response.Status.Family.SUCCESSFUL) {
      log.info("Removed API client user $userId (${user.authId}) from Keycloak")
    } else if (response.status == Response.Status.NOT_FOUND.statusCode) {
      log.warn("API client user $userId (${user.authId}) in users table but not in Keycloak")
    } else {
      log.error(
          "Got unexpected HTTP status ${response.status} when deleting API client user $userId " +
              "(${user.authId}) from Keycloak")
      throw KeycloakRequestFailedException("Failed to delete user from Keycloak")
    }

    // For now, completely delete the user from our database. We will likely need to revisit this
    // once we have more objects in the system that are owned by or otherwise associated with
    // specific users.
    user.organizationRoles.keys.forEach { organizationId ->
      organizationStore.removeUser(organizationId, userId)
    }

    usersDao.deleteById(userId)

    return true
  }

  /**
   * Registers a user in Keycloak and returns its representation.
   *
   * @throws DuplicateKeyException There was already a user with the requested email address in
   * Keycloak.
   * @throws KeycloakRequestFailedException Unable to complete registration request.
   */
  private fun registerKeycloakUser(
      username: String,
      firstName: String?,
      lastName: String?,
      type: UserType = UserType.Individual,
      requiredActions: Collection<KeycloakRequiredActions>? = null,
  ): UserRepresentation {
    val newKeycloakUser = UserRepresentation()
    newKeycloakUser.isEmailVerified = true
    newKeycloakUser.isEnabled = true
    newKeycloakUser.email = username
    newKeycloakUser.firstName = firstName
    newKeycloakUser.groups = defaultKeycloakGroups[type]
    newKeycloakUser.lastName = lastName
    newKeycloakUser.username = username
    newKeycloakUser.requiredActions = requiredActions?.map { it.keyword }

    log.debug("Creating user $username in Keycloak")

    val response = usersResource.create(newKeycloakUser)

    if (response.status == HttpStatus.CONFLICT.value()) {
      throw DuplicateKeyException("User already registered")
    } else if (response.statusInfo.family != Response.Status.Family.SUCCESSFUL) {
      val responseBody = response.readEntity(String::class.java)
      log.error(
          "Failed to create user $username in Keycloak: HTTP ${response.status} $responseBody")
      throw KeycloakRequestFailedException("User creation failed")
    }

    log.info("Created user $username in Keycloak")

    val keycloakUser = usersResource.search(username, true).firstOrNull()
    if (keycloakUser == null) {
      log.error("Created Keycloak user $username but failed to find them immediately afterwards")
      throw KeycloakUserNotFoundException("User creation succeeded but couldn't find user!")
    }

    return keycloakUser
  }

  /**
   * Generates a new offline token for the API client user with a given user ID. This revokes any
   * previously existing offline tokens.
   *
   * Note that this also resets the user's password! API client users can't log in using passwords
   * so there is no harm done to them, but you can't use this on an individual user.
   *
   * This may fail if it is called concurrently for the same user ID; if none of the current calls
   * succeeds, the user's old offline token will continue to work.
   */
  fun generateOfflineToken(userId: UserId): String {
    val usersRow =
        usersDao.fetchOneById(userId) ?: throw IllegalArgumentException("User does not exist")
    val authId = usersRow.authId ?: throw IllegalStateException("User has no authentication ID")

    if (usersRow.userTypeId != UserType.APIClient) {
      throw IllegalArgumentException("Offline tokens may only be generated for API clients")
    }

    val user = usersResource.get(authId)

    // Reset the user's password, so we can use it to authenticate to Keycloak and request a new
    // offline token. There is no administrative Keycloak API to do that on behalf of a user.
    // When we're done, we will remove the password. Use a long random password so that even if
    // this process bombs out, an attacker won't be able to guess the password.
    val credentials = randomPasswordCredential()

    user.resetPassword(credentials)

    try {
      val authUrl = URI(keycloakProperties.authServerUrl)
      val tokenUrl =
          authUrl.resolve("/auth/realms/${keycloakProperties.realm}/protocol/openid-connect/token")

      val formSubmission =
          mapOf(
              "client_id" to config.keycloak.apiClientId,
              "scope" to "offline_access",
              "grant_type" to "password",
              "username" to user.toRepresentation().username,
              "password" to credentials.value)
              .map { (name, value) -> name to URLEncoder.encode(value, StandardCharsets.UTF_8) }
              .joinToString("&") { (name, value) -> "$name=$value" }

      val request =
          HttpRequest.newBuilder()
              .uri(tokenUrl)
              .header("Content-Type", MediaType.APPLICATION_FORM_URLENCODED)
              .POST(HttpRequest.BodyPublishers.ofString(formSubmission))
              .build()
      val response = httpClient.send(request, HttpResponse.BodyHandlers.ofString())

      if (response.statusCode() != HttpStatus.OK.value()) {
        log.error("Keycloak returned HTTP ${response.statusCode()} for refresh token request")
        log.info("Keycloak response: ${response.body()}")
        throw KeycloakRequestFailedException("Failed to generate refresh token")
      }

      val tokenResponsePayload =
          try {
            objectMapper.readValue<OpenIdConnectTokenResponsePayload>(response.body())
          } catch (e: JsonProcessingException) {
            log.error("Keycloak returned malformed response to refresh token request", e)
            log.info("Keycloak response: ${response.body()}")
            throw KeycloakRequestFailedException("Failed to generate refresh token")
          }

      return tokenResponsePayload.refresh_token
    } finally {
      user.credentials().filter { it.type == "password" }.forEach { credential ->
        try {
          user.removeCredential(credential.id)
        } catch (e: Exception) {
          log.error(
              "Failed to remove temporary password from API client user $userId " +
                  "(${user.toRepresentation().id}) after generating token",
              e)

          // But return the token anyway; it should be usable and a long random password sticking
          // around afterwards should be harmless.
        }
      }
    }
  }

  private fun randomPasswordCredential(): CredentialRepresentation {
    return CredentialRepresentation().apply {
      isTemporary = false
      type = "password"
      value = Base64.getEncoder().encodeToString(Random.nextBytes(40))
    }
  }

  private fun rowToDetails(usersRow: UsersRow): UserModel {
    return UserModel(
        usersRow.id ?: throw IllegalArgumentException("User ID should never be null"),
        usersRow.authId ?: throw IllegalArgumentException("Auth ID should never be null"),
        usersRow.email ?: throw IllegalArgumentException("Email should never be null"),
        usersRow.firstName,
        usersRow.lastName,
        usersRow.userTypeId ?: throw IllegalArgumentException("User type should never be null"),
<<<<<<< HEAD
        accessionsDao,
        devicesDao,
        featurePhotosDao,
        featuresDao,
        layersDao,
=======
        parentStore,
>>>>>>> 2abd260f
        permissionStore,
    )
  }

  private fun insertKeycloakUser(
      keycloakUser: UserRepresentation,
      type: UserType = UserType.Individual
  ): UsersRow {
    val usersRow =
        UsersRow(
            authId = keycloakUser.id,
            email = keycloakUser.email,
            firstName = keycloakUser.firstName,
            lastName = keycloakUser.lastName,
            userTypeId = type,
            createdTime = clock.instant(),
            modifiedTime = clock.instant(),
        )

    usersDao.insert(usersRow)
    return usersRow
  }

  /** Relevant parts of the payload of a valid response to an OpenID Connect token request. */
  @JsonIgnoreProperties(ignoreUnknown = true)
  data class OpenIdConnectTokenResponsePayload(val refresh_token: String)

  companion object {
    @Suppress("unused")
    private fun dummyFunctionToImportSymbolsReferredToInComments() {
      currentUser()
    }
  }
}<|MERGE_RESOLUTION|>--- conflicted
+++ resolved
@@ -15,14 +15,6 @@
 import com.terraformation.backend.db.OrganizationId
 import com.terraformation.backend.db.UserId
 import com.terraformation.backend.db.UserType
-<<<<<<< HEAD
-import com.terraformation.backend.db.tables.daos.AccessionsDao
-import com.terraformation.backend.db.tables.daos.DevicesDao
-import com.terraformation.backend.db.tables.daos.FeaturePhotosDao
-import com.terraformation.backend.db.tables.daos.FeaturesDao
-import com.terraformation.backend.db.tables.daos.LayersDao
-=======
->>>>>>> 2abd260f
 import com.terraformation.backend.db.tables.daos.UsersDao
 import com.terraformation.backend.db.tables.pojos.UsersRow
 import com.terraformation.backend.log.perClassLogger
@@ -66,12 +58,6 @@
 class UserStore(
     private val clock: Clock,
     private val config: TerrawareServerConfig,
-<<<<<<< HEAD
-    private val devicesDao: DevicesDao,
-    private val featurePhotosDao: FeaturePhotosDao,
-    private val featuresDao: FeaturesDao,
-=======
->>>>>>> 2abd260f
     private val httpClient: HttpClient,
     private val keycloakProperties: KeycloakSpringBootProperties,
     private val objectMapper: ObjectMapper,
@@ -441,15 +427,7 @@
         usersRow.firstName,
         usersRow.lastName,
         usersRow.userTypeId ?: throw IllegalArgumentException("User type should never be null"),
-<<<<<<< HEAD
-        accessionsDao,
-        devicesDao,
-        featurePhotosDao,
-        featuresDao,
-        layersDao,
-=======
         parentStore,
->>>>>>> 2abd260f
         permissionStore,
     )
   }
