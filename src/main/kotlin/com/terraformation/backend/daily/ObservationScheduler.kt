package com.terraformation.backend.daily

import com.terraformation.backend.config.TerrawareServerConfig
import com.terraformation.backend.customer.event.PlantingSiteTimeZoneChangedEvent
import com.terraformation.backend.customer.model.SystemUser
import com.terraformation.backend.db.tracking.ObservationState
import com.terraformation.backend.log.perClassLogger
import com.terraformation.backend.time.ClockAdvancedEvent
import com.terraformation.backend.tracking.ObservationService
import com.terraformation.backend.tracking.db.ObservationStore
import com.terraformation.backend.tracking.db.PlantingSiteStore
import com.terraformation.backend.tracking.event.ObservationNotScheduledNotificationEvent
import com.terraformation.backend.tracking.event.ObservationUpcomingNotificationDueEvent
import com.terraformation.backend.tracking.model.ExistingObservationModel
import com.terraformation.backend.tracking.model.NotificationCriteriaModel
import jakarta.inject.Inject
import jakarta.inject.Named
import org.jobrunr.scheduling.JobScheduler
import org.jobrunr.scheduling.cron.Cron
import org.springframework.boot.autoconfigure.condition.ConditionalOnProperty
import org.springframework.context.ApplicationEventPublisher
import org.springframework.context.event.EventListener

@ConditionalOnProperty(TerrawareServerConfig.DAILY_TASKS_ENABLED_PROPERTY, matchIfMissing = true)
@Named
class ObservationScheduler(
    private val config: TerrawareServerConfig,
    private val eventPublisher: ApplicationEventPublisher,
    private val observationService: ObservationService,
    private val observationStore: ObservationStore,
    private val plantingSiteStore: PlantingSiteStore,
    private val systemUser: SystemUser,
) {
  private val log = perClassLogger()

  @Inject
  fun schedule(scheduler: JobScheduler) {
    if (config.dailyTasks.enabled) {
      scheduler.scheduleRecurrently<ObservationScheduler>(
          javaClass.simpleName, Cron.every15minutes()) {
            transitionObservations()
          }
    }
  }

  @Suppress("MemberVisibilityCanBePrivate") // Called by JobRunr
  fun transitionObservations() {
    systemUser.run {
      startObservations(observationStore.fetchStartableObservations())
      markObservationsOverdue(observationStore.fetchObservationsPastEndDate())
      notifyUpcomingObservations(observationStore.fetchNonNotifiedUpcomingObservations())
      notifyScheduleObservationsForSites()
    }
  }

  private fun startObservations(observations: Collection<ExistingObservationModel>) {
    observations.forEach { observation ->
      try {
        observationService.startObservation(observation.id)
      } catch (e: Exception) {
        log.error("Unable to start observation ${observation.id}", e)
      }
    }
  }

  private fun markObservationsOverdue(observations: Collection<ExistingObservationModel>) {
    observations.forEach { observation ->
      try {
        observationStore.updateObservationState(observation.id, ObservationState.Overdue)
      } catch (e: Exception) {
        log.error("Unable to mark observation ${observation.id} overdue", e)
      }
    }
  }

  private fun notifyUpcomingObservations(observations: Collection<ExistingObservationModel>) {
    observations.forEach { observation ->
      try {
        eventPublisher.publishEvent(ObservationUpcomingNotificationDueEvent(observation))
        observationStore.markUpcomingNotificationComplete(observation.id)
      } catch (e: Exception) {
        log.error("Unable to mark observation ${observation.id} upcoming notification complete")
      }
    }
  }

  private fun notifyScheduleObservationsForSites() {
<<<<<<< HEAD
    notifyScheduleObservation(observationService.fetchNonNotifiedSitesToScheduleObservations())
    notifyScheduleObservationReminder(
        observationService.fetchNonNotifiedSitesToRemindSchedulingObservations())
    notifyObservationNotScheduledFirstNotification(
        observationService.fetchNonNotifiedSitesForObservationNotScheduledFirstNotification())
    notifyObservationNotScheduledSecondNotification(
        observationService.fetchNonNotifiedSitesForObservationNotScheduledSecondNotification())
=======
    notifySchedulingObservations(NotificationCriteriaModel.ScheduleObservations)
    notifySchedulingObservations(NotificationCriteriaModel.RemindSchedulingObservations)
>>>>>>> 9b57260a
  }

  private fun notifySchedulingObservations(
      criteria: NotificationCriteriaModel.ObservationSchedulingNotifications
  ) {
    val plantingSiteIds =
        observationService.fetchNonNotifiedSitesToNotifySchedulingObservations(criteria)
    plantingSiteIds.forEach { plantingSiteId ->
      try {
        eventPublisher.publishEvent(criteria.notificationEvent(plantingSiteId))
        observationService.markSchedulingObservationsNotificationComplete(plantingSiteId, criteria)
      } catch (e: Exception) {
        log.error(
            "Unable to mark planting site $plantingSiteId scheduling observation notification complete")
      }
    }
  }

  private fun notifyObservationNotScheduledFirstNotification(sites: Collection<PlantingSiteId>) {
    sites.forEach { site ->
      try {
        eventPublisher.publishEvent(ObservationNotScheduledNotificationEvent(site))
        plantingSiteStore.markObservationNotScheduledFirstNotificationComplete(site)
      } catch (e: Exception) {
        log.error(
            "Unable to mark planting site ${site} first observation not scheduled notification complete")
      }
    }
  }

  private fun notifyObservationNotScheduledSecondNotification(sites: Collection<PlantingSiteId>) {
    sites.forEach { site ->
      try {
        eventPublisher.publishEvent(ObservationNotScheduledNotificationEvent(site))
        plantingSiteStore.markObservationNotScheduledSecondNotificationComplete(site)
      } catch (e: Exception) {
        log.error(
            "Unable to mark planting site ${site} second observation not scheduled notification complete")
      }
    }
  }

  @EventListener
  fun on(@Suppress("UNUSED_PARAMETER") event: ClockAdvancedEvent) {
    transitionObservations()
  }

  @EventListener
  fun on(event: PlantingSiteTimeZoneChangedEvent) {
    systemUser.run {
      startObservations(observationStore.fetchStartableObservations(event.plantingSite.id))
      markObservationsOverdue(observationStore.fetchObservationsPastEndDate(event.plantingSite.id))
    }
  }
}<|MERGE_RESOLUTION|>--- conflicted
+++ resolved
@@ -9,7 +9,6 @@
 import com.terraformation.backend.tracking.ObservationService
 import com.terraformation.backend.tracking.db.ObservationStore
 import com.terraformation.backend.tracking.db.PlantingSiteStore
-import com.terraformation.backend.tracking.event.ObservationNotScheduledNotificationEvent
 import com.terraformation.backend.tracking.event.ObservationUpcomingNotificationDueEvent
 import com.terraformation.backend.tracking.model.ExistingObservationModel
 import com.terraformation.backend.tracking.model.NotificationCriteriaModel
@@ -85,18 +84,11 @@
   }
 
   private fun notifyScheduleObservationsForSites() {
-<<<<<<< HEAD
-    notifyScheduleObservation(observationService.fetchNonNotifiedSitesToScheduleObservations())
-    notifyScheduleObservationReminder(
-        observationService.fetchNonNotifiedSitesToRemindSchedulingObservations())
-    notifyObservationNotScheduledFirstNotification(
-        observationService.fetchNonNotifiedSitesForObservationNotScheduledFirstNotification())
-    notifyObservationNotScheduledSecondNotification(
-        observationService.fetchNonNotifiedSitesForObservationNotScheduledSecondNotification())
-=======
     notifySchedulingObservations(NotificationCriteriaModel.ScheduleObservations)
     notifySchedulingObservations(NotificationCriteriaModel.RemindSchedulingObservations)
->>>>>>> 9b57260a
+    notifySchedulingObservations(NotificationCriteriaModel.ObservationNotScheduledFirstNotification)
+    notifySchedulingObservations(
+        NotificationCriteriaModel.ObservationNotScheduledSecondNotification)
   }
 
   private fun notifySchedulingObservations(
@@ -115,30 +107,6 @@
     }
   }
 
-  private fun notifyObservationNotScheduledFirstNotification(sites: Collection<PlantingSiteId>) {
-    sites.forEach { site ->
-      try {
-        eventPublisher.publishEvent(ObservationNotScheduledNotificationEvent(site))
-        plantingSiteStore.markObservationNotScheduledFirstNotificationComplete(site)
-      } catch (e: Exception) {
-        log.error(
-            "Unable to mark planting site ${site} first observation not scheduled notification complete")
-      }
-    }
-  }
-
-  private fun notifyObservationNotScheduledSecondNotification(sites: Collection<PlantingSiteId>) {
-    sites.forEach { site ->
-      try {
-        eventPublisher.publishEvent(ObservationNotScheduledNotificationEvent(site))
-        plantingSiteStore.markObservationNotScheduledSecondNotificationComplete(site)
-      } catch (e: Exception) {
-        log.error(
-            "Unable to mark planting site ${site} second observation not scheduled notification complete")
-      }
-    }
-  }
-
   @EventListener
   fun on(@Suppress("UNUSED_PARAMETER") event: ClockAdvancedEvent) {
     transitionObservations()
