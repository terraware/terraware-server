--- conflicted
+++ resolved
@@ -64,41 +64,7 @@
 
   private val log = perClassLogger()
 
-<<<<<<< HEAD
-  /**
-   * Looks up the ID of an accession with the given accession number. Returns null if the accession
-   * number does not exist.
-   */
-  fun getIdByNumber(facilityId: FacilityId, accessionNumber: String): AccessionId? {
-    val accessionId =
-        dslContext
-            .select(ACCESSIONS.ID)
-            .from(ACCESSIONS)
-            .where(ACCESSIONS.NUMBER.eq(accessionNumber))
-            .and(ACCESSIONS.FACILITY_ID.eq(facilityId))
-            .fetchOne(ACCESSIONS.ID)
-            ?: return null
-
-    return if (currentUser().canReadAccession(accessionId, facilityId)) {
-      accessionId
-    } else {
-      log.warn("No permission to read accession $accessionId in facility $facilityId")
-      null
-    }
-  }
-
-  fun fetchByNumber(facilityId: FacilityId, accessionNumber: String): AccessionModel? {
-    return fetchByNumber(facilityId, accessionNumber, false)
-  }
-
-  private fun fetchByNumber(
-      facilityId: FacilityId,
-      accessionNumber: String,
-      skipPermissionCheck: Boolean
-  ): AccessionModel? {
-=======
   fun fetchById(accessionId: AccessionId, skipPermissionCheck: Boolean = false): AccessionModel? {
->>>>>>> a432a7c4
     // The accession data forms a tree structure. The parent node is the data from the accessions
     // table itself, as well as data in reference tables where a given accession can only have a
     // single value. For example, there is a species table, but an accession only has one species,
