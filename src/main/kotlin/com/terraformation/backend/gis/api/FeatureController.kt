--- conflicted
+++ resolved
@@ -148,10 +148,6 @@
       model.id!!,
       model.layerId,
       model.shapeType,
-<<<<<<< HEAD
-      model.geom?.firstPoint?.z,
-=======
->>>>>>> 29110dd6
       model.gpsHorizAccuracy,
       model.gpsVertAccuracy,
       model.attrib,
