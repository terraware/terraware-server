--- conflicted
+++ resolved
@@ -454,66 +454,6 @@
   fun fetchSitesWithSubzonePlantings(condition: Condition): List<PlantingSiteId> {
     requirePermissions { manageNotifications() }
 
-<<<<<<< HEAD
-    return fetchSitesWithSubzonePlantings(
-        DSL.condition(PLANTING_SITES.SCHEDULE_OBSERVATION_NOTIFICATION_SENT_TIME.isNull))
-  }
-
-  fun fetchNonNotifiedSitesToRemindSchedulingObservations(): List<PlantingSiteId> {
-    requirePermissions { manageNotifications() }
-
-    return fetchSitesWithSubzonePlantings(
-        DSL.condition(PLANTING_SITES.SCHEDULE_OBSERVATION_NOTIFICATION_SENT_TIME.isNotNull)
-            .and(PLANTING_SITES.SCHEDULE_OBSERVATION_REMINDER_NOTIFICATION_SENT_TIME.isNull))
-  }
-
-  fun fetchNonNotifiedSitesForObservationNotScheduledFirstNotification(): List<PlantingSiteId> {
-    requirePermissions { manageNotifications() }
-
-    return fetchSitesWithSubzonePlantings(
-        DSL.condition(PLANTING_SITES.OBSERVATION_NOT_SCHEDULED_FIRST_NOTIFICATION_SENT_TIME.isNull))
-  }
-
-  fun fetchNonNotifiedSitesForObservationNotScheduledSecondNotification(): List<PlantingSiteId> {
-    requirePermissions { manageNotifications() }
-
-    return fetchSitesWithSubzonePlantings(
-        DSL.condition(
-                PLANTING_SITES.OBSERVATION_NOT_SCHEDULED_FIRST_NOTIFICATION_SENT_TIME.isNotNull)
-            .and(PLANTING_SITES.OBSERVATION_NOT_SCHEDULED_SECOND_NOTIFICATION_SENT_TIME.isNull))
-  }
-
-  fun markScheduleObservationNotificationComplete(plantingSiteId: PlantingSiteId) {
-    requirePermissions { manageNotifications() }
-
-    markNotificationComplete(
-        plantingSiteId, PLANTING_SITES.SCHEDULE_OBSERVATION_NOTIFICATION_SENT_TIME)
-  }
-
-  fun markScheduleObservationReminderNotificationComplete(plantingSiteId: PlantingSiteId) {
-    requirePermissions { manageNotifications() }
-
-    markNotificationComplete(
-        plantingSiteId, PLANTING_SITES.SCHEDULE_OBSERVATION_REMINDER_NOTIFICATION_SENT_TIME)
-  }
-
-  fun markObservationNotScheduledFirstNotificationComplete(plantingSiteId: PlantingSiteId) {
-    requirePermissions { manageNotifications() }
-
-    markNotificationComplete(
-        plantingSiteId, PLANTING_SITES.OBSERVATION_NOT_SCHEDULED_FIRST_NOTIFICATION_SENT_TIME)
-  }
-
-  fun markObservationNotScheduledSecondNotificationComplete(plantingSiteId: PlantingSiteId) {
-    requirePermissions { manageNotifications() }
-
-    markNotificationComplete(
-        plantingSiteId, PLANTING_SITES.OBSERVATION_NOT_SCHEDULED_SECOND_NOTIFICATION_SENT_TIME)
-  }
-
-  private fun fetchSitesWithSubzonePlantings(condition: Condition): List<PlantingSiteId> {
-=======
->>>>>>> 9b57260a
     return dslContext
         .select(PLANTING_SITES.ID)
         .from(PLANTING_SITES)
