--- conflicted
+++ resolved
@@ -82,15 +82,6 @@
     return SimpleSuccessResponsePayload()
   }
 
-<<<<<<< HEAD
-  @Operation(summary = "Gets the Funding Entity that a specific user belongs to")
-  @GetMapping("/users/{userId}")
-  fun getFundingEntity(@PathVariable userId: UserId): GetFundingEntityResponsePayload {
-    val model =
-        fundingEntityUserStore.fetchEntityByUserId(userId)
-            ?: throw FundingEntityNotFoundException(userId)
-    return GetFundingEntityResponsePayload(fundingEntity = FundingEntityPayload(model))
-=======
   @Operation(summary = "Invites a funder via email to a Funding Entity")
   @PostMapping("/{fundingEntityId}/users")
   fun inviteFunder(
@@ -104,7 +95,15 @@
     fundingEntityService.inviteFunder(fundingEntityId, payload.email)
 
     return InviteFundingEntityFunderResponsePayload(payload.email)
->>>>>>> 056ebfae
+  }
+
+  @Operation(summary = "Gets the Funding Entity that a specific user belongs to")
+  @GetMapping("/users/{userId}")
+  fun getFundingEntity(@PathVariable userId: UserId): GetFundingEntityResponsePayload {
+    val model =
+        fundingEntityUserStore.fetchEntityByUserId(userId)
+            ?: throw FundingEntityNotFoundException(userId)
+    return GetFundingEntityResponsePayload(fundingEntity = FundingEntityPayload(model))
   }
 }
 
