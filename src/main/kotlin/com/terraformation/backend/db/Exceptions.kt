package com.terraformation.backend.db

import java.io.IOException

/**
 * Thrown when an entity wasn't found when it should have been.
 *
 * Subclasses of this are mapped to HTTP 404 Not Found if they are thrown by a controller method.
 */
abstract class EntityNotFoundException(message: String) : RuntimeException(message) {
  override val message: String
    get() = super.message!!
}

class AccessionNotFoundException(val accessionId: AccessionId) :
    EntityNotFoundException("Accession $accessionId not found")

class DeviceNotFoundException(val deviceId: DeviceId) :
    EntityNotFoundException("Device $deviceId not found")

class FeatureNotFoundException(val featureId: FeatureId) :
    EntityNotFoundException("Feature $featureId not found")

/** A request to the Keycloak authentication server failed. */
open class KeycloakRequestFailedException(
    override val message: String,
    override val cause: Throwable? = null
) : IOException(message, cause)

/** Keycloak couldn't find a user that we expected to be able to find. */
class KeycloakUserNotFoundException(message: String) : EntityNotFoundException(message)

class LayerNotFoundException(val layerId: LayerId) :
    EntityNotFoundException("Layer $layerId not found")

class OrganizationNotFoundException(val organizationId: OrganizationId) :
    EntityNotFoundException("Organization $organizationId not found")

class PhotoNotFoundException(val photoId: PhotoId) :
    EntityNotFoundException("Photo $photoId not found")

class PlantNotFoundException(val featureId: FeatureId) :
    EntityNotFoundException("Plant with feature id $featureId not found")

class PlantObservationNotFoundException(val id: PlantObservationId) :
    EntityNotFoundException("Plant observation $id not found")

class ProjectNotFoundException(val projectId: ProjectId) :
    EntityNotFoundException("Project $projectId not found")

class SiteNotFoundException(val siteId: SiteId) : EntityNotFoundException("Site $siteId not found")

class SpeciesNotFoundException(val speciesId: SpeciesId) :
    EntityNotFoundException("Species $speciesId not found")

class SpeciesNameNotFoundException(val speciesNameId: SpeciesNameId) :
<<<<<<< HEAD
    RuntimeException("Species name $speciesNameId not found")

class TimeseriesNotFoundException(val timeseriesId: TimeseriesId) :
    Exception("Timeseries $timeseriesId not found")
=======
    EntityNotFoundException("Species name $speciesNameId not found")
>>>>>>> 75fb7f69
<|MERGE_RESOLUTION|>--- conflicted
+++ resolved
@@ -54,11 +54,7 @@
     EntityNotFoundException("Species $speciesId not found")
 
 class SpeciesNameNotFoundException(val speciesNameId: SpeciesNameId) :
-<<<<<<< HEAD
-    RuntimeException("Species name $speciesNameId not found")
+    EntityNotFoundException("Species name $speciesNameId not found")
 
 class TimeseriesNotFoundException(val timeseriesId: TimeseriesId) :
-    Exception("Timeseries $timeseriesId not found")
-=======
-    EntityNotFoundException("Species name $speciesNameId not found")
->>>>>>> 75fb7f69
+    EntityNotFoundException("Timeseries $timeseriesId not found")