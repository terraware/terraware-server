--- conflicted
+++ resolved
@@ -70,13 +70,10 @@
   private val checkedInTime = Instant.parse(checkedInTimeString)
 
   private val searchTables = SearchTables(PostgresFuzzySearchOperators())
-<<<<<<< HEAD
+  private val searchTables = SearchTables(searchTables)
+  private val rootPrefix = SearchFieldPrefix(root = searchFields)
   private val accessionsNamespace = AccessionsNamespace(searchTables)
   private val rootPrefix = SearchFieldPrefix(root = accessionsNamespace)
-=======
-  private val searchFields = SearchFields(searchTables)
-  private val rootPrefix = SearchFieldPrefix(root = searchFields)
->>>>>>> fac49f81
   private val accessionNumberField = rootPrefix.resolve("accessionNumber")
   private val activeField = rootPrefix.resolve("active")
   private val bagNumberField = rootPrefix.resolve("bagNumber")
@@ -103,11 +100,7 @@
     bagsDao = BagsDao(jooqConfig)
     germinationTestsDao = GerminationTestsDao(jooqConfig)
     germinationsDao = GerminationsDao(jooqConfig)
-<<<<<<< HEAD
     searchService = SearchService(dslContext, accessionsNamespace, searchTables)
-=======
-    searchService = SearchService(dslContext, searchFields, searchTables)
->>>>>>> fac49f81
 
     every { user.facilityRoles } returns mapOf(facilityId to Role.MANAGER)
 
@@ -1175,10 +1168,7 @@
   @Nested
   inner class NestedFieldsTest {
     private val bagsNumberField = rootPrefix.resolve("bags.number")
-<<<<<<< HEAD
     private val facilityNameField = rootPrefix.resolve("facility.name")
-=======
->>>>>>> fac49f81
     private val seedsSownField = rootPrefix.resolve("germinationTests.seedsSown")
     private val seedsGerminatedField =
         rootPrefix.resolve("germinationTests.germinations.seedsGerminated")
@@ -1616,11 +1606,7 @@
 
     @Test
     fun `can search and sort all the fields`() {
-<<<<<<< HEAD
       val fields = accessionsNamespace.getAllFieldNames().sorted().map { rootPrefix.resolve(it) }
-=======
-      val fields = searchFields.getAllFieldNames().sorted().map { rootPrefix.resolve(it) }
->>>>>>> fac49f81
       val sortOrder = fields.map { SearchSortField(it) }
 
       // We're querying a mix of nested fields and the old-style fields that put nested values
