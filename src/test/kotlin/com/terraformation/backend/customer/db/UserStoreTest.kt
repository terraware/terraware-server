package com.terraformation.backend.customer.db

import com.fasterxml.jackson.databind.ObjectMapper
import com.fasterxml.jackson.module.kotlin.KotlinModule
import com.terraformation.backend.RunsAsUser
import com.terraformation.backend.config.TerrawareServerConfig
import com.terraformation.backend.customer.model.Role
import com.terraformation.backend.customer.model.UserModel
import com.terraformation.backend.db.DatabaseTest
import com.terraformation.backend.db.KeycloakRequestFailedException
import com.terraformation.backend.db.KeycloakUserNotFoundException
import com.terraformation.backend.db.OrganizationId
import com.terraformation.backend.db.UserType
<<<<<<< HEAD
import com.terraformation.backend.db.tables.daos.AccessionsDao
import com.terraformation.backend.db.tables.daos.DevicesDao
import com.terraformation.backend.db.tables.daos.FeaturePhotosDao
import com.terraformation.backend.db.tables.daos.FeaturesDao
import com.terraformation.backend.db.tables.daos.LayersDao
=======
>>>>>>> 2abd260f
import com.terraformation.backend.db.tables.daos.OrganizationsDao
import com.terraformation.backend.db.tables.daos.UsersDao
import com.terraformation.backend.db.tables.pojos.UsersRow
import io.mockk.every
import io.mockk.mockk
import io.mockk.slot
import io.mockk.verify
import java.net.http.HttpClient
import java.net.http.HttpRequest
import java.net.http.HttpResponse
import java.time.Clock
import java.time.Instant
import java.time.ZoneOffset
import org.junit.jupiter.api.Assertions.assertEquals
import org.junit.jupiter.api.Assertions.assertNotNull
import org.junit.jupiter.api.Assertions.assertNull
import org.junit.jupiter.api.Assertions.assertTrue
import org.junit.jupiter.api.BeforeEach
import org.junit.jupiter.api.Test
import org.junit.jupiter.api.assertThrows
import org.keycloak.adapters.springboot.KeycloakSpringBootProperties
import org.keycloak.admin.client.resource.RealmResource
import org.keycloak.representations.idm.UserRepresentation
import org.springframework.security.access.AccessDeniedException

/**
 * Tests for the user store.
 *
 * This uses a test fixture instead of calling out to a real Keycloak server; see
 * [InMemoryKeycloakUsersResource].
 */
internal class UserStoreTest : DatabaseTest(), RunsAsUser {
  private val clock: Clock = mockk()
  private val config: TerrawareServerConfig = mockk()
  private val httpClient: HttpClient = mockk()
  private val realmResource: RealmResource = mockk()
  private val usersResource = InMemoryKeycloakUsersResource()
  override val user: UserModel = mockk()

<<<<<<< HEAD
  private lateinit var accessionsDao: AccessionsDao
  private lateinit var devicesDao: DevicesDao
  private lateinit var featurePhotosDao: FeaturePhotosDao
  private lateinit var featuresDao: FeaturesDao
  private lateinit var layersDao: LayersDao
=======
>>>>>>> 2abd260f
  private lateinit var organizationsDao: OrganizationsDao
  private lateinit var organizationStore: OrganizationStore
  private lateinit var parentStore: ParentStore
  private lateinit var permissionStore: PermissionStore
  private lateinit var usersDao: UsersDao
  private lateinit var userStore: UserStore

  private val keycloakConfig =
      TerrawareServerConfig.KeycloakConfig(
          clientId = "clientId",
          clientSecret = "clientSecret",
          apiClientId = "api",
          apiClientGroupName = "/api-clients",
          apiClientUsernamePrefix = "prefix-",
      )
  private val keycloakProperties = KeycloakSpringBootProperties()

  private val authId = "authId"
  private val organizationId = OrganizationId(1)
  private val userRepresentation =
      UserRepresentation().apply {
        email = "email"
        firstName = "firstName"
        id = authId
        lastName = "lastName"
        username = "email"
      }

  @BeforeEach
  fun setUp() {
    every { clock.instant() } returns Instant.EPOCH
    every { clock.zone } returns ZoneOffset.UTC
    every { config.keycloak } returns keycloakConfig
    every { realmResource.users() } returns usersResource

    every { user.canAddOrganizationUser(organizationId) } returns true
    every { user.canCreateApiKey(organizationId) } returns true
    every { user.canDeleteApiKey(organizationId) } returns true
    every { user.canListApiKeys(organizationId) } returns true
    every { user.canReadOrganization(organizationId) } returns true
    every { user.canRemoveOrganizationUser(organizationId) } returns true
    every { user.canSetOrganizationUserRole(organizationId, Role.CONTRIBUTOR) } returns true

    keycloakProperties.apply {
      authServerUrl = "http://keycloak"
      credentials = mapOf("secret" to "clientSecret")
      realm = "realm"
      resource = "clientId"
    }

    usersResource.create(userRepresentation)

    val configuration = dslContext.configuration()
<<<<<<< HEAD
    accessionsDao = AccessionsDao(configuration)
    devicesDao = DevicesDao(configuration)
    featurePhotosDao = FeaturePhotosDao(configuration)
    featuresDao = FeaturesDao(configuration)
    layersDao = LayersDao(configuration)
=======
>>>>>>> 2abd260f
    organizationsDao = OrganizationsDao(configuration)
    usersDao = UsersDao(configuration)

    organizationStore = OrganizationStore(clock, dslContext, organizationsDao)
    parentStore = ParentStore(dslContext)
    permissionStore = PermissionStore(dslContext)

    userStore =
        UserStore(
            Clock.fixed(Instant.EPOCH, ZoneOffset.UTC),
            config,
<<<<<<< HEAD
            devicesDao,
            featurePhotosDao,
            featuresDao,
=======
>>>>>>> 2abd260f
            httpClient,
            keycloakProperties,
            ObjectMapper().registerModule(KotlinModule()),
            organizationStore,
            parentStore,
            permissionStore,
            realmResource,
            usersDao)
  }

  @Test
  fun `fetchByAuthId returns existing user without touching Keycloak`() {
    insertUser()

    val actual = userStore.fetchByAuthId(authId)

    assertEquals(authId, actual.authId)
  }

  @Test
  fun `fetchByAuthId fetches user information from Keycloak if not found locally`() {
    val user = userStore.fetchByAuthId(authId)

    assertEquals(userRepresentation.email, user.email)
  }

  @Test
  fun `fetchByAuthId throws exception if user not found in Keycloak`() {
    assertThrows<KeycloakUserNotFoundException> { userStore.fetchByAuthId("nonexistent") }
  }

  @Test
  fun `fetchByAuthId throws exception if Keycloak request fails`() {
    usersResource.simulateRequestFailures = true

    assertThrows<KeycloakRequestFailedException> { userStore.fetchByAuthId(authId) }
  }

  @Test
  fun `fetchByEmail returns existing user without touching Keycloak`() {
    insertUser()

    val actual = userStore.fetchByEmail(userRepresentation.email)

    assertEquals(userRepresentation.email, actual?.email)
  }

  @Test
  fun `fetchByEmail fetches user information from Keycloak if not found locally`() {
    val actual = userStore.fetchByEmail(userRepresentation.email)

    assertEquals(userRepresentation.email, actual?.email)
  }

  @Test
  fun `fetchByEmail returns null if user does not exist in Keycloak`() {
    assertNull(userStore.fetchByEmail("nonexistent"))
  }

  @Test
  fun `fetchByEmail throws exception if Keycloak request fails`() {
    usersResource.simulateRequestFailures = true

    assertThrows<KeycloakRequestFailedException> {
      userStore.fetchByEmail(userRepresentation.email)
    }
  }

  @Test
  fun `createApiClient throws exception if user does not have permission to create clients`() {
    every { user.canCreateApiKey(organizationId) } returns false

    assertThrows<AccessDeniedException> { userStore.createApiClient(organizationId, "Description") }
  }

  @Test
  fun `createApiClient registers user in Keycloak and adds it to organization`() {
    insertOrganization(organizationId.value)

    val description = "Description"
    val user = userStore.createApiClient(organizationId, description)

    val keycloakUser = usersResource.get(user.authId)!!.toRepresentation()
    assertEquals(
        description, keycloakUser.firstName, "Should use description as first name in Keycloak")
    assertEquals(
        "Organization $organizationId",
        keycloakUser.lastName,
        "Should use organization ID as last name in Keycloak")
    assertEquals(
        config.keycloak.apiClientUsernamePrefix,
        keycloakUser.username.substring(0, config.keycloak.apiClientUsernamePrefix.length),
        "Should include username prefix in Keycloak")
    assertEquals(
        listOf("/api-clients"),
        keycloakUser.groups,
        "Should add user to API clients group in Keycloak")

    assertEquals(
        mapOf(organizationId to Role.CONTRIBUTOR),
        user.organizationRoles,
        "Should grant contributor role to API client user")
  }

  @Test
  fun `deleteApiClient removes user from Keycloak`() {
    insertOrganization(organizationId.value)
    val user = userStore.createApiClient(organizationId, null)

    assertNotNull(usersResource.get(user.authId), "User exists in Keycloak after creation")

    userStore.deleteApiClient(user.userId)

    assertNull(usersResource.get(user.authId), "User does not exist in Keycloak after deletion")
  }

  @Test
  fun `deleteApiClient causes user to no longer be findable`() {
    insertOrganization(organizationId.value)
    val user = userStore.createApiClient(organizationId, null)

    assertTrue(userStore.deleteApiClient(user.userId), "Deletion should have succeeded")

    assertNull(userStore.fetchById(user.userId), "Looking up by user ID should fail")
    assertNull(userStore.fetchByEmail(user.email), "Looking up by username should fail")
    assertThrows<IllegalArgumentException>("Should not be able to generate token for user") {
      userStore.generateOfflineToken(user.userId)
    }
    assertThrows<KeycloakUserNotFoundException>("Looking up user by auth ID should fail") {
      userStore.fetchByAuthId(user.authId)
    }
  }

  @Test
  fun `deleteApiClient deletes user locally even if already deleted from Keycloak`() {
    insertOrganization(organizationId.value)
    val user = userStore.createApiClient(organizationId, null)

    usersResource.delete(user.authId)

    assertTrue(userStore.deleteApiClient(user.userId), "Deletion should have succeeded")

    assertNull(userStore.fetchById(user.userId), "User should not exist after deletion")
  }

  @Test
  fun `generateOfflineToken does not work for individual users`() {
    val row = insertUser()

    assertThrows<IllegalArgumentException> { userStore.generateOfflineToken(row.id!!) }
  }

  @Test
  fun `generateOfflineToken requests a token from Keycloak`() {
    insertOrganization(organizationId.value)
    val user = userStore.createApiClient(organizationId, null)
    val expectedToken = "token"

    val response: HttpResponse<String> = mockk()
    val requestSlot = slot<HttpRequest>()
    every { httpClient.send(capture(requestSlot), any<HttpResponse.BodyHandler<*>>()) } returns
        response
    every { response.statusCode() } returns 200
    every { response.body() } returns """{"refresh_token":"$expectedToken","foo":"bar"}"""

    assertEquals(
        expectedToken,
        userStore.generateOfflineToken(user.userId),
        "Should return refresh token from Keycloak")
  }

  @Test
  fun `generateOfflineToken throws exception if Keycloak returns a malformed token response`() {
    insertOrganization(organizationId.value)
    val user = userStore.createApiClient(organizationId, null)

    val response: HttpResponse<String> = mockk()
    val requestSlot = slot<HttpRequest>()
    every { httpClient.send(capture(requestSlot), any<HttpResponse.BodyHandler<*>>()) } returns
        response
    every { response.statusCode() } returns 200
    every { response.body() } returns """welcome to clowntown"""

    assertThrows<KeycloakRequestFailedException> { userStore.generateOfflineToken(user.userId) }
  }

  @Test
  fun `generateOfflineToken throws exception if Keycloak does not generate a token`() {
    insertOrganization(organizationId.value)
    val user = userStore.createApiClient(organizationId, null)

    val response: HttpResponse<String> = mockk()
    val requestSlot = slot<HttpRequest>()
    every { httpClient.send(capture(requestSlot), any<HttpResponse.BodyHandler<*>>()) } returns
        response
    every { response.statusCode() } returns 200
    every { response.body() } returns """{}"""

    assertThrows<KeycloakRequestFailedException> { userStore.generateOfflineToken(user.userId) }
  }

  @Test
  fun `generateOfflineToken generates a temporary password and removes it if token creation fails`() {
    insertOrganization(organizationId.value)
    val user = userStore.createApiClient(organizationId, null)
    val keycloakUser = usersResource.get(user.authId)!!

    val response: HttpResponse<String> = mockk()
    every { httpClient.send(any(), any<HttpResponse.BodyHandler<*>>()) } returns response
    every { response.statusCode() } returns 500
    every { response.body() } returns "body"

    assertThrows<KeycloakRequestFailedException> { userStore.generateOfflineToken(user.userId) }

    // Expected behavior is that we have asked Keycloak to reset the user's password, then asked it
    // to remove the password.
    verify { keycloakUser.resetPassword(any()) }
    verify { keycloakUser.removeCredential(any()) }

    assertTrue(usersResource.credentials.isEmpty(), "Credentials should have been removed")
  }

  private fun insertUser(
      representation: UserRepresentation = userRepresentation,
      userType: UserType = UserType.Individual
  ): UsersRow {
    val row =
        UsersRow(
            authId = representation.id,
            email = representation.email,
            firstName = representation.firstName,
            lastName = representation.lastName,
            userTypeId = userType,
            createdTime = clock.instant(),
            modifiedTime = clock.instant())

    usersDao.insert(row)

    return row
  }
}<|MERGE_RESOLUTION|>--- conflicted
+++ resolved
@@ -11,14 +11,6 @@
 import com.terraformation.backend.db.KeycloakUserNotFoundException
 import com.terraformation.backend.db.OrganizationId
 import com.terraformation.backend.db.UserType
-<<<<<<< HEAD
-import com.terraformation.backend.db.tables.daos.AccessionsDao
-import com.terraformation.backend.db.tables.daos.DevicesDao
-import com.terraformation.backend.db.tables.daos.FeaturePhotosDao
-import com.terraformation.backend.db.tables.daos.FeaturesDao
-import com.terraformation.backend.db.tables.daos.LayersDao
-=======
->>>>>>> 2abd260f
 import com.terraformation.backend.db.tables.daos.OrganizationsDao
 import com.terraformation.backend.db.tables.daos.UsersDao
 import com.terraformation.backend.db.tables.pojos.UsersRow
@@ -58,14 +50,6 @@
   private val usersResource = InMemoryKeycloakUsersResource()
   override val user: UserModel = mockk()
 
-<<<<<<< HEAD
-  private lateinit var accessionsDao: AccessionsDao
-  private lateinit var devicesDao: DevicesDao
-  private lateinit var featurePhotosDao: FeaturePhotosDao
-  private lateinit var featuresDao: FeaturesDao
-  private lateinit var layersDao: LayersDao
-=======
->>>>>>> 2abd260f
   private lateinit var organizationsDao: OrganizationsDao
   private lateinit var organizationStore: OrganizationStore
   private lateinit var parentStore: ParentStore
@@ -119,14 +103,6 @@
     usersResource.create(userRepresentation)
 
     val configuration = dslContext.configuration()
-<<<<<<< HEAD
-    accessionsDao = AccessionsDao(configuration)
-    devicesDao = DevicesDao(configuration)
-    featurePhotosDao = FeaturePhotosDao(configuration)
-    featuresDao = FeaturesDao(configuration)
-    layersDao = LayersDao(configuration)
-=======
->>>>>>> 2abd260f
     organizationsDao = OrganizationsDao(configuration)
     usersDao = UsersDao(configuration)
 
@@ -138,12 +114,6 @@
         UserStore(
             Clock.fixed(Instant.EPOCH, ZoneOffset.UTC),
             config,
-<<<<<<< HEAD
-            devicesDao,
-            featurePhotosDao,
-            featuresDao,
-=======
->>>>>>> 2abd260f
             httpClient,
             keycloakProperties,
             ObjectMapper().registerModule(KotlinModule()),
