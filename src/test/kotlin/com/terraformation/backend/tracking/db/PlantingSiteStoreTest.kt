--- conflicted
+++ resolved
@@ -813,141 +813,6 @@
   }
 
   @Nested
-  inner class MarkScheduleObservationNotificationComplete {
-
-    @BeforeEach
-    fun setUp() {
-      every { user.canManageNotifications() } returns true
-    }
-
-    @Test
-    fun `updates notification sent timestamp`() {
-      val plantingSiteId = insertPlantingSite()
-
-      clock.instant = Instant.ofEpochSecond(1234)
-
-      store.markScheduleObservationNotificationComplete(plantingSiteId)
-
-      assertEquals(
-          clock.instant,
-          plantingSitesDao.fetchOneById(plantingSiteId)?.scheduleObservationNotificationSentTime)
-    }
-
-    @Test
-    fun `throws exception if no permission to manage notifications`() {
-      val plantingSiteId = insertPlantingSite()
-
-      every { user.canManageNotifications() } returns false
-
-      assertThrows<AccessDeniedException> {
-        store.markScheduleObservationNotificationComplete(plantingSiteId)
-      }
-    }
-  }
-
-  @Nested
-  inner class MarkScheduleObservationReminderNotificationComplete {
-
-    @BeforeEach
-    fun setUp() {
-      every { user.canManageNotifications() } returns true
-    }
-
-    @Test
-    fun `updates notification sent timestamp`() {
-      val plantingSiteId = insertPlantingSite()
-
-      clock.instant = Instant.ofEpochSecond(1234)
-
-      store.markScheduleObservationReminderNotificationComplete(plantingSiteId)
-
-      assertEquals(
-          clock.instant,
-          plantingSitesDao
-              .fetchOneById(plantingSiteId)
-              ?.scheduleObservationReminderNotificationSentTime)
-    }
-
-    @Test
-    fun `throws exception if no permission to manage notifications`() {
-      val plantingSiteId = insertPlantingSite()
-
-      every { user.canManageNotifications() } returns false
-
-      assertThrows<AccessDeniedException> {
-        store.markScheduleObservationReminderNotificationComplete(plantingSiteId)
-      }
-    }
-  }
-
-<<<<<<< HEAD
-  inner class MarkObservationNotScheduledFirstNotificationComplete {
-
-    @BeforeEach
-    fun setUp() {
-      every { user.canManageNotifications() } returns true
-    }
-
-    @Test
-    fun `updates notification sent timestamp`() {
-      val plantingSiteId = insertPlantingSite()
-
-      clock.instant = Instant.ofEpochSecond(1234)
-
-      store.markObservationNotScheduledFirstNotificationComplete(plantingSiteId)
-
-      assertEquals(
-          clock.instant,
-          plantingSitesDao
-              .fetchOneById(plantingSiteId)
-              ?.observationNotScheduledFirstNotificationSentTime)
-    }
-
-    @Test
-    fun `throws exception if no permission to manage notifications`() {
-      val plantingSiteId = insertPlantingSite()
-
-      every { user.canManageNotifications() } returns false
-
-      assertThrows<AccessDeniedException> {
-        store.markObservationNotScheduledFirstNotificationComplete(plantingSiteId)
-      }
-    }
-  }
-
-  inner class MarkObservationNotScheduledSecondNotificationComplete {
-
-    @BeforeEach
-    fun setUp() {
-      every { user.canManageNotifications() } returns true
-    }
-
-    @Test
-    fun `updates notification sent timestamp`() {
-      val plantingSiteId = insertPlantingSite()
-
-      clock.instant = Instant.ofEpochSecond(1234)
-
-      store.markObservationNotScheduledSecondNotificationComplete(plantingSiteId)
-
-      assertEquals(
-          clock.instant,
-          plantingSitesDao
-              .fetchOneById(plantingSiteId)
-              ?.observationNotScheduledSecondNotificationSentTime)
-    }
-
-    @Test
-    fun `throws exception if no permission to manage notifications`() {
-      val plantingSiteId = insertPlantingSite()
-
-      every { user.canManageNotifications() } returns false
-
-      assertThrows<AccessDeniedException> {
-        store.markObservationNotScheduledSecondNotificationComplete(plantingSiteId)
-      }
-=======
-  @Nested
   inner class HasSubzonePlantings {
     private val plantingSiteId = PlantingSiteId(1)
 
@@ -993,7 +858,144 @@
       insertPlanting()
 
       assertTrue(store.hasSubzonePlantings(plantingSiteId))
->>>>>>> 64829eab
+    }
+  }
+
+  @Nested
+  inner class MarkScheduleObservationNotificationComplete {
+
+    @BeforeEach
+    fun setUp() {
+      every { user.canManageNotifications() } returns true
+    }
+
+    @Test
+    fun `updates notification sent timestamp`() {
+      val plantingSiteId = insertPlantingSite()
+
+      clock.instant = Instant.ofEpochSecond(1234)
+
+      store.markScheduleObservationNotificationComplete(plantingSiteId)
+
+      assertEquals(
+          clock.instant,
+          plantingSitesDao.fetchOneById(plantingSiteId)?.scheduleObservationNotificationSentTime)
+    }
+
+    @Test
+    fun `throws exception if no permission to manage notifications`() {
+      val plantingSiteId = insertPlantingSite()
+
+      every { user.canManageNotifications() } returns false
+
+      assertThrows<AccessDeniedException> {
+        store.markScheduleObservationNotificationComplete(plantingSiteId)
+      }
+    }
+  }
+
+  @Nested
+  inner class MarkScheduleObservationReminderNotificationComplete {
+
+    @BeforeEach
+    fun setUp() {
+      every { user.canManageNotifications() } returns true
+    }
+
+    @Test
+    fun `updates notification sent timestamp`() {
+      val plantingSiteId = insertPlantingSite()
+
+      clock.instant = Instant.ofEpochSecond(1234)
+
+      store.markScheduleObservationReminderNotificationComplete(plantingSiteId)
+
+      assertEquals(
+          clock.instant,
+          plantingSitesDao
+              .fetchOneById(plantingSiteId)
+              ?.scheduleObservationReminderNotificationSentTime)
+    }
+
+    @Test
+    fun `throws exception if no permission to manage notifications`() {
+      val plantingSiteId = insertPlantingSite()
+
+      every { user.canManageNotifications() } returns false
+
+      assertThrows<AccessDeniedException> {
+        store.markScheduleObservationReminderNotificationComplete(plantingSiteId)
+      }
+    }
+  }
+
+  @Nested
+  inner class MarkObservationNotScheduledFirstNotificationComplete {
+
+    @BeforeEach
+    fun setUp() {
+      every { user.canManageNotifications() } returns true
+    }
+
+    @Test
+    fun `updates notification sent timestamp`() {
+      val plantingSiteId = insertPlantingSite()
+
+      clock.instant = Instant.ofEpochSecond(1234)
+
+      store.markObservationNotScheduledFirstNotificationComplete(plantingSiteId)
+
+      assertEquals(
+          clock.instant,
+          plantingSitesDao
+              .fetchOneById(plantingSiteId)
+              ?.observationNotScheduledFirstNotificationSentTime)
+    }
+
+    @Test
+    fun `throws exception if no permission to manage notifications`() {
+      val plantingSiteId = insertPlantingSite()
+
+      every { user.canManageNotifications() } returns false
+
+      assertThrows<AccessDeniedException> {
+        store.markObservationNotScheduledFirstNotificationComplete(plantingSiteId)
+      }
+    }
+  }
+
+  @Nested
+  inner class MarkObservationNotScheduledSecondNotificationComplete {
+
+    @BeforeEach
+    fun setUp() {
+      every { user.canManageNotifications() } returns true
+    }
+
+    @Test
+    fun `updates notification sent timestamp`() {
+      val plantingSiteId = insertPlantingSite()
+
+      clock.instant = Instant.ofEpochSecond(1234)
+
+      store.markObservationNotScheduledSecondNotificationComplete(plantingSiteId)
+
+      assertEquals(
+          clock.instant,
+          plantingSitesDao
+              .fetchOneById(plantingSiteId)
+              ?.observationNotScheduledSecondNotificationSentTime)
+    }
+
+    @Test
+    fun `throws exception if no permission to manage notifications`() {
+      val plantingSiteId = insertPlantingSite()
+
+      every { user.canManageNotifications() } returns false
+
+      assertThrows<AccessDeniedException> {
+        store.markObservationNotScheduledSecondNotificationComplete(plantingSiteId)
+      }
     }
   }
 }