--- conflicted
+++ resolved
@@ -8,11 +8,8 @@
 import com.terraformation.backend.db.LayerId
 import com.terraformation.backend.db.LayerType
 import com.terraformation.backend.db.PhotoId
-<<<<<<< HEAD
 import com.terraformation.backend.db.PlantObservationId
-=======
 import com.terraformation.backend.db.SRID
->>>>>>> a1fbde12
 import com.terraformation.backend.db.ShapeType
 import com.terraformation.backend.db.SiteId
 import com.terraformation.backend.db.ThumbnailId
@@ -99,10 +96,6 @@
   }
 
   @Test
-<<<<<<< HEAD
-  fun `create fails with AccessDeniedException if user doesn't have create permission`() {
-    every { user.canCreateLayerData(layerId = any()) } returns false
-=======
   fun `create converts coordinates from other coordinate systems`() {
     // GPS coordinates longitude=10, latitude=20, elevation=30 map to spherical Mercator coordinates
     // X=1113194.9079327357, Y=2273030.926987688, Z=30
@@ -119,9 +112,8 @@
   }
 
   @Test
-  fun `create fails with AccessDeniedException if user doesn't create permission`() {
-    every { user.canCreateLayerData(any()) } returns false
->>>>>>> a1fbde12
+  fun `create fails with AccessDeniedException if user doesn't have create permission`() {
+    every { user.canCreateLayerData(layerId = any()) } returns false
     assertThrows<AccessDeniedException> { store.createFeature(validCreateRequest) }
   }
 
@@ -172,15 +164,10 @@
   @Test
   fun `update fails with FeatureNotFoundException if user doesn't have update access`() {
     val feature = store.createFeature(validCreateRequest)
-<<<<<<< HEAD
     every { user.canUpdateLayerData(layerId = any()) } returns false
-    assertThrows<FeatureNotFoundException> { store.updateFeature(feature.copy(altitude = 789.0)) }
-=======
-    every { user.canUpdateLayerData(any()) } returns false
     assertThrows<FeatureNotFoundException> {
       store.updateFeature(feature.copy(gpsHorizAccuracy = 18.0))
     }
->>>>>>> a1fbde12
   }
 
   @Test
@@ -251,11 +238,12 @@
   }
 
   @Test
-<<<<<<< HEAD
   fun `delete throws a FeatureNotFoundException if the feature doesn't exist`() {
     store.createFeature(validCreateRequest)
     assertThrows<FeatureNotFoundException> { store.deleteFeature(nonExistentFeatureId) }
-=======
+  }
+
+  @Test
   fun `feature geometry can be retrieved in alternate coordinate system`() {
     store.createFeature(
         validCreateRequest.copy(geom = newPoint(100000.0, 200000.0, 30.0, SRID.SPHERICAL_MERCATOR)))
@@ -286,6 +274,5 @@
     val actual = dslContext.select(FEATURES.GEOM.asGeoJson()).from(FEATURES).fetchOne()?.value1()
 
     assertEquals(expected, actual)
->>>>>>> a1fbde12
   }
 }