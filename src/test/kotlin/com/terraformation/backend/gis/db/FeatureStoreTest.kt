--- conflicted
+++ resolved
@@ -111,16 +111,6 @@
 
     every { clock.instant() } returns time1
     every { fileStore.newUrl(any(), any(), any()) } returns storageUrl
-<<<<<<< HEAD
-    every { user.canCreateLayerData(any()) } returns true
-    every { user.canDeleteFeaturePhoto(any()) } returns true
-    every { user.canReadFeature(any()) } returns true
-    every { user.canReadFeaturePhoto(any()) } returns true
-    every { user.canReadLayerData(any()) } returns true
-    every { user.canUpdateFeature(any()) } returns true
-    every { user.canUpdateLayerData(any()) } returns true
-    every { user.canDeleteFeature(any()) } returns true
-=======
     every { user.canCreateFeature(any()) } returns true
     every { user.canReadFeature(any()) } returns true
     every { user.canReadFeaturePhoto(any()) } returns true
@@ -129,7 +119,6 @@
     every { user.canUpdateLayer(any()) } returns true
     every { user.canDeleteFeature(any()) } returns true
     every { user.canDeleteFeaturePhoto(any()) } returns true
->>>>>>> 2abd260f
 
     insertSiteData()
     insertLayer(layerId.value, siteId.value, LayerType.Infrastructure)
@@ -154,12 +143,7 @@
 
   @Test
   fun `create fails with AccessDeniedException if user doesn't have create permission`() {
-<<<<<<< HEAD
-    every { user.canCreateLayerData(any()) } returns false
-    every { user.canReadLayer(any()) } returns true
-=======
     every { user.canCreateFeature(any()) } returns false
->>>>>>> 2abd260f
     assertThrows<AccessDeniedException> { store.createFeature(validCreateRequest) }
   }
 
@@ -298,18 +282,11 @@
   }
 
   @Test
-<<<<<<< HEAD
   fun `update fails with FeatureNotFoundException if user doesn't have read access`() {
     val feature = store.createFeature(validCreateRequest)
     every { user.canUpdateFeature(any()) } returns false
     every { user.canReadFeature(any()) } returns false
     assertThrows<FeatureNotFoundException> {
-=======
-  fun `update fails with AccessDeniedException if user doesn't have update access`() {
-    val feature = store.createFeature(validCreateRequest)
-    every { user.canUpdateFeature(any()) } returns false
-    assertThrows<AccessDeniedException> {
->>>>>>> 2abd260f
       store.updateFeature(feature.copy(gpsHorizAccuracy = 18.0))
     }
   }
