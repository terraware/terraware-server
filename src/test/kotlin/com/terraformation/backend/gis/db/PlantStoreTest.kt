--- conflicted
+++ resolved
@@ -76,11 +76,7 @@
             clock, dslContext, featuresDao, postgresFuzzySearchOperators, plantsDao, speciesDao)
     every { clock.instant() } returns time1
     every { user.canReadFeature(any()) } returns true
-<<<<<<< HEAD
-    every { user.canReadLayerData(any()) } returns true
-=======
     every { user.canReadLayer(any()) } returns true
->>>>>>> 2abd260f
     every { user.canUpdateFeature(any()) } returns true
 
     insertSiteData()
