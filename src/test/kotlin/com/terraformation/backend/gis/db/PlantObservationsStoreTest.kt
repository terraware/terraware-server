package com.terraformation.backend.gis.db

import com.terraformation.backend.RunsAsUser
import com.terraformation.backend.customer.model.UserModel
import com.terraformation.backend.db.DatabaseTest
import com.terraformation.backend.db.FeatureId
import com.terraformation.backend.db.FeatureNotFoundException
import com.terraformation.backend.db.HealthState
import com.terraformation.backend.db.LayerId
import com.terraformation.backend.db.LayerType
import com.terraformation.backend.db.PlantObservationId
import com.terraformation.backend.db.PlantObservationNotFoundException
import com.terraformation.backend.db.SiteId
import com.terraformation.backend.db.tables.daos.FeaturesDao
import com.terraformation.backend.db.tables.daos.LayersDao
import com.terraformation.backend.db.tables.daos.PlantObservationsDao
import com.terraformation.backend.db.tables.daos.PlantsDao
import com.terraformation.backend.db.tables.daos.SpeciesDao
import com.terraformation.backend.db.tables.pojos.PlantObservationsRow
import io.mockk.every
import io.mockk.mockk
import java.time.Clock
import java.time.Instant
import org.junit.jupiter.api.Assertions.assertEquals
import org.junit.jupiter.api.Assertions.assertFalse
import org.junit.jupiter.api.Assertions.assertNotNull
import org.junit.jupiter.api.Assertions.assertNull
import org.junit.jupiter.api.Assertions.assertTrue
import org.junit.jupiter.api.BeforeEach
import org.junit.jupiter.api.Test
import org.junit.jupiter.api.assertThrows
import org.springframework.dao.DataIntegrityViolationException
import org.springframework.security.access.AccessDeniedException

internal class PlantObservationsStoreTest : DatabaseTest(), RunsAsUser {
  override val user = mockk<UserModel>()
  private val siteId = SiteId(10)
  private val layerId = LayerId(100)
  private val featureId = FeatureId(1000)
  private val nonExistentFeatureId = FeatureId(400)
  private val nonExistentPlantObservationId = PlantObservationId(400)

  private val clock = mockk<Clock>()
  private val time1 = Instant.EPOCH
  private val clientTime = time1.minusSeconds(1)
  private val time2 = time1.plusSeconds(1)

  private val validCreateRequest =
      PlantObservationsRow(
          featureId = featureId,
          timestamp = clientTime,
          healthStateId = HealthState.Good,
          flowers = true,
          seeds = false,
          pests = "None",
          height = 2.0,
          dbh = 0.5,
      )

  private lateinit var store: PlantObservationsStore
  private lateinit var featuresDao: FeaturesDao
  private lateinit var layersDao: LayersDao
  private lateinit var plantsDao: PlantsDao
  private lateinit var observDao: PlantObservationsDao
  private lateinit var speciesDao: SpeciesDao

  @BeforeEach
  fun init() {
    val jooqConfig = dslContext.configuration()

    featuresDao = FeaturesDao(jooqConfig)
    layersDao = LayersDao(jooqConfig)
    plantsDao = PlantsDao(jooqConfig)
    observDao = PlantObservationsDao(jooqConfig)
    speciesDao = SpeciesDao(jooqConfig)

    store = PlantObservationsStore(clock, plantsDao, observDao)
    every { clock.instant() } returns time1
    every { user.canReadFeature(any()) } returns true
<<<<<<< HEAD
    every { user.canReadLayerData(any()) } returns true
=======
    every { user.canReadLayer(any()) } returns true
>>>>>>> 2abd260f
    every { user.canUpdateFeature(any()) } returns true

    insertSiteData()
    insertLayer(id = layerId.value, siteId = siteId.value, layerType = LayerType.PlantsPlanted)
    insertFeature(id = featureId.value, layerId = layerId.value)
    insertPlant(featureId = featureId.value)
  }

  @Test
  fun `create adds a new row to the Plant Observations table, returns server generated id and timestamps`() {
    val observation = store.create(validCreateRequest)
    assertNotNull(observation.id)
    assertEquals(
        validCreateRequest.copy(id = observation.id, createdTime = time1, modifiedTime = time1),
        observation)
    assertEquals(observation, observDao.fetchOneById(observation.id!!))
  }

  @Test
  fun `create does not modify row passed in, returns a different row instance`() {
    val requestCopy = validCreateRequest.copy()
    val response = store.create(validCreateRequest)
    assertTrue(requestCopy == validCreateRequest, "store does not alter ValidCreateRequest fields")
    assertFalse(
        response === validCreateRequest, "store returns different instance of PlantObservationsRow")
  }

  @Test
  fun `create ignores 'created' and 'modified' timestamps if they are set`() {
    val request = validCreateRequest.copy(createdTime = clientTime, modifiedTime = clientTime)
    val observation = store.create(request)
    assertEquals(time1, observation.createdTime)
    assertEquals(time1, observation.modifiedTime)
  }

  @Test
  fun `create throws IllegalArgumentException if feature id is null`() {
    assertThrows<IllegalArgumentException> {
      store.create(validCreateRequest.copy(featureId = null))
    }
  }

  @Test
  fun `create fails with FeatureNotFoundException if user doesn't have read permission`() {
    every { user.canUpdateFeature(any()) } returns false
    every { user.canReadFeature(any()) } returns false
    assertThrows<FeatureNotFoundException> { store.create(validCreateRequest) }
  }

  @Test
  fun `create fails with AccessDeniedException if user doesn't have create permission`() {
    every { user.canUpdateFeature(any()) } returns false
    assertThrows<AccessDeniedException> { store.create(validCreateRequest) }
  }

  @Test
  fun `create fails with IllegalArgumentException if plant doesn't exist`() {
    assertThrows<IllegalArgumentException> {
      store.create(validCreateRequest.copy(featureId = nonExistentFeatureId))
    }
  }

  @Test
  fun `create fails with DataIntegrityViolationException if 'pests' is an empty string`() {
    assertThrows<DataIntegrityViolationException> {
      store.create(validCreateRequest.copy(pests = ""))
    }
  }

  @Test
  fun `fetch returns PlantObservationsRow with timestamps`() {
    val observation = store.create(validCreateRequest)
    val fetched = store.fetch(observation.id!!)
    assertNotNull(fetched)
    assertEquals(time1, fetched!!.createdTime)
    assertEquals(time1, fetched.modifiedTime)
    assertEquals(observation, fetched)
  }

  @Test
  fun `fetch returns null if user doesn't have read permission`() {
    val observation = store.create(validCreateRequest)
    every { user.canReadFeature(any()) } returns false
    assertNull(store.fetch(observation.id!!))
  }

  @Test
  fun `fetch returns null if the plant observation doesn't exist`() {
    assertNull(store.fetch(nonExistentPlantObservationId))
  }

  @Test
  fun `fetchList returns list of PlantObservationRows`() {
    val observations = mutableListOf<PlantObservationsRow>()
    repeat(3) { observations.add(store.create(validCreateRequest)) }
    val fetched = store.fetchList(featureId)
    assertEquals(observations, fetched)
  }

  @Test
  fun `fetchList returns an empty list when there are no plant observations`() {
    assertEquals(emptyList<PlantObservationsRow>(), store.fetchList(featureId))
  }

  @Test
  fun `fetchList returns an empty list when user doesn't have read permission`() {
    store.create(validCreateRequest)
    every { user.canReadFeature(any()) } returns false
    assertEquals(emptyList<PlantObservationsRow>(), store.fetchList(featureId))
  }

  @Test
  fun `update changes the row in the database, returns row with updated timestamps`() {
    val created = store.create(validCreateRequest)
    every { clock.instant() } returns time2
    val plannedUpdate = created.copy(pests = "bugs in code")
    val updated = store.update(plannedUpdate)

    assertEquals(plannedUpdate.copy(createdTime = time1, modifiedTime = time2), updated)
    assertEquals(updated, observDao.fetchOneById(created.id!!))
  }

  @Test
  fun `update does not modify row passed in, returns a different row instance`() {
    val created = store.create(validCreateRequest)
    val plannedUpdate = created.copy(pests = "referential equality bugs in code")
    val plannedUpdateCopy = plannedUpdate.copy()
    val updated = store.update(plannedUpdate)

    assertTrue(
        plannedUpdateCopy == plannedUpdate,
        "instance passed as argument is not being modified by the plant store")
    assertFalse(
        plannedUpdate === updated,
        "the plant store does not return back the same instance it received")
  }

  @Test
  fun `update does not update timestamps if there's no change from the database`() {
    val created = store.create(validCreateRequest)
    val updated = store.update(created)
    assertEquals(created, updated)
  }

  @Test
  fun `update ignores created and modified timestamps if they are set`() {
    val created = store.create(validCreateRequest)
    val toUpdate = created.copy(pests = "bugs", createdTime = clientTime, modifiedTime = clientTime)
    every { clock.instant() } returns time2
    val updated = store.update(toUpdate)
    assertEquals(time1, updated.createdTime)
    assertEquals(time2, updated.modifiedTime)
  }

  @Test
  fun `update behavior doesn't change if feature id is null`() {
    val created = store.create(validCreateRequest)
    val response1 = store.update(created.copy(pests = "bugs"))
    val response2 = store.update(created.copy(pests = "bugs", featureId = null))
    // The two records will have different ids since id != feature id
    assertEquals(response1.copy(id = null), response2.copy(id = null))
  }

  @Test
  fun `update fails with IllegalArgumentException if plant observation id is null`() {
    assertThrows<IllegalArgumentException> { store.update(validCreateRequest.copy(id = null)) }
  }

  @Test
  fun `update fails with PlantObservationNotFoundException if user doesn't have update permission`() {
    val created = store.create(validCreateRequest)
    every { user.canUpdateFeature(any()) } returns false
    assertThrows<PlantObservationNotFoundException> { store.update(created) }
  }

  @Test
  fun `update fails with PlantObservationNotFoundException if observation doesn't exist`() {
    val created = store.create(validCreateRequest)
    assertThrows<PlantObservationNotFoundException> {
      store.update(created.copy(id = nonExistentPlantObservationId))
    }
  }

  @Test
  fun `update fails with IllegalArgumentException if user supplied feature id doesn't match database`() {
    val created = store.create(validCreateRequest)
    assertThrows<IllegalArgumentException> {
      store.update(created.copy(featureId = nonExistentFeatureId))
    }
  }

  @Test
  fun `update fails with DataIntegrityViolationException if 'pests' is an empty string`() {
    val created = store.create(validCreateRequest)
    assertThrows<DataIntegrityViolationException> { store.update(created.copy(pests = "")) }
  }
}<|MERGE_RESOLUTION|>--- conflicted
+++ resolved
@@ -77,11 +77,7 @@
     store = PlantObservationsStore(clock, plantsDao, observDao)
     every { clock.instant() } returns time1
     every { user.canReadFeature(any()) } returns true
-<<<<<<< HEAD
-    every { user.canReadLayerData(any()) } returns true
-=======
     every { user.canReadLayer(any()) } returns true
->>>>>>> 2abd260f
     every { user.canUpdateFeature(any()) } returns true
 
     insertSiteData()
