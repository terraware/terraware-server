--- conflicted
+++ resolved
@@ -502,25 +502,24 @@
         }
       }
 
-      @Test
-<<<<<<< HEAD
+      fun `does not publish event if a variable value is updated and triggerWorkflows is false`() {
+        val variableId =
+            insertVariableManifestEntry(insertTextVariable(deliverableId = inserted.deliverableId))
+
+        store.updateValues(
+            listOf(AppendValueOperation(NewTextValue(newValueProps(variableId), "new"))),
+            triggerWorkflows = false)
+
+        eventPublisher.assertEventNotPublished<VariableValueUpdatedEvent>()
+      }
+
+      @Test
       fun `publishes event if a variable value is written`() {
         val variableId = insertVariable(type = VariableType.Image)
         val fileId = insertFile()
         store.writeValue(NewImageValue(newValueProps(variableId), ImageValueDetails("", fileId)))
         eventPublisher.assertEventPublished(
             VariableValueUpdatedEvent(inserted.projectId, variableId))
-=======
-      fun `does not publish event if a variable value is updated and triggerWorkflows is false`() {
-        val variableId =
-            insertVariableManifestEntry(insertTextVariable(deliverableId = inserted.deliverableId))
-
-        store.updateValues(
-            listOf(AppendValueOperation(NewTextValue(newValueProps(variableId), "new"))),
-            triggerWorkflows = false)
-
-        eventPublisher.assertEventNotPublished<VariableValueUpdatedEvent>()
->>>>>>> f60cfbcf
       }
     }
   }
